--- conflicted
+++ resolved
@@ -42,9 +42,6 @@
 reports/
 .vscode/
 
-<<<<<<< HEAD
-.env
-=======
 # Byte-compiled / optimized / DLL files
 __pycache__/
 *.py[cod]
@@ -173,5 +170,4 @@
 cython_debug/
 
 # PyCharm
-.idea/
->>>>>>> 49958c82
+.idea/