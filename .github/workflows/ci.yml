--- conflicted
+++ resolved
@@ -79,10 +79,6 @@
 
       - uses: "google-github-actions/auth@v2"
         with:
-<<<<<<< HEAD
-          project_id: "my-project"
-=======
->>>>>>> 3c6b9c25
           workload_identity_provider: ${{ secrets.GCP_WORKLOAD_IDENTITY_PROVIDER }}
 
       - uses: nrwl/nx-set-shas@v3
