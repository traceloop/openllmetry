import json

import pytest
from llama_index.agent.openai import OpenAIAssistantAgent
from llama_index.core import SQLDatabase
from llama_index.core.agent import ReActAgent
from llama_index.core.query_engine import NLSQLTableQueryEngine
from llama_index.core.tools import FunctionTool, QueryEngineTool
from llama_index.llms.cohere import Cohere
from llama_index.llms.openai import OpenAI
from opentelemetry.sdk._logs import LogData
from opentelemetry.semconv._incubating.attributes import (
    event_attributes as EventAttributes,
)
from opentelemetry.semconv._incubating.attributes import (
    gen_ai_attributes as GenAIAttributes,
)
from opentelemetry.semconv_ai import SpanAttributes
from sqlalchemy import Column, Integer, MetaData, String, Table, create_engine, insert


def make_sql_table():
    engine = create_engine("sqlite:///:memory:", future=True)
    metadata_obj = MetaData()
    table_name = "city_stats"
    city_stats_table = Table(
        table_name,
        metadata_obj,
        Column("city", String(16), primary_key=True),
        Column("population", Integer),
        Column("country", String(16), nullable=False),
    )
    metadata_obj.create_all(engine)
    rows = [
        {"city": "Toronto", "population": 2930000, "country": "Canada"},
        {"city": "Tokyo", "population": 13960000, "country": "Japan"},
        {"city": "Berlin", "population": 3645000, "country": "Germany"},
    ]
    for row in rows:
        stmt = insert(city_stats_table).values(**row)
        with engine.begin() as connection:
            connection.execute(stmt)
    return SQLDatabase(engine, include_tables=["city_stats"])


def assert_message_in_logs(log: LogData, event_name: str, expected_content: dict):
    assert log.log_record.attributes.get(EventAttributes.EVENT_NAME) == event_name
    assert log.log_record.attributes.get(GenAIAttributes.GEN_AI_SYSTEM) == "llamaindex"

    if not expected_content:
        assert not log.log_record.body
    else:
        assert log.log_record.body
        assert dict(log.log_record.body) == expected_content


@pytest.mark.vcr
def test_agents_and_tools(instrument_legacy, span_exporter, log_exporter):
    def multiply(a: int, b: int) -> int:
        """Multiply two integers and returns the result integer"""
        return a * b

    multiply_tool = FunctionTool.from_defaults(fn=multiply)
    llm = OpenAI(model="gpt-3.5-turbo-0613")
    agent = ReActAgent.from_tools([multiply_tool], llm=llm, verbose=True)

    agent.chat("What is 2 times 3?")

    spans = span_exporter.get_finished_spans()

    assert {
        "ReActAgent.workflow",
        "ReActAgent.task",
        "FunctionTool.task",
        "openai.chat",
        "ReActOutputParser.task",
        "ReActAgentWorker.task",
    } == {span.name for span in spans}

    agent_workflow_span = next(
        span for span in spans if span.name == "ReActAgent.workflow"
    )
    function_tool_span = next(
        span for span in spans if span.name == "FunctionTool.task"
    )
    llm_span_1, llm_span_2 = [span for span in spans if span.name == "openai.chat"]

    assert agent_workflow_span.parent is None
    assert function_tool_span.parent is not None
    assert llm_span_1.parent is not None
    assert llm_span_2.parent is not None

    assert llm_span_1.attributes[SpanAttributes.LLM_REQUEST_TYPE] == "chat"
    assert (
        llm_span_1.attributes[GenAIAttributes.GEN_AI_REQUEST_MODEL] == "gpt-3.5-turbo-0613"
    )
    assert (
        llm_span_1.attributes[GenAIAttributes.GEN_AI_RESPONSE_MODEL] == "gpt-3.5-turbo-0613"
    )
    assert llm_span_1.attributes[f"{GenAIAttributes.GEN_AI_PROMPT}.0.content"].startswith(
        "You are designed to help with a variety of tasks,"
    )
    assert llm_span_1.attributes[f"{GenAIAttributes.GEN_AI_PROMPT}.1.content"] == (
        "What is 2 times 3?"
    )
    assert llm_span_1.attributes[
        f"{GenAIAttributes.GEN_AI_COMPLETION}.0.content"
    ].startswith(
        "Thought: The current language of the user is English. I need to use a tool"
    )
    assert llm_span_1.attributes[GenAIAttributes.GEN_AI_USAGE_OUTPUT_TOKENS] == 43
    assert llm_span_1.attributes[GenAIAttributes.GEN_AI_USAGE_INPUT_TOKENS] == 479
    assert llm_span_1.attributes[SpanAttributes.LLM_USAGE_TOTAL_TOKENS] == 522

    assert llm_span_2.attributes[SpanAttributes.LLM_REQUEST_TYPE] == "chat"
    assert (
        llm_span_2.attributes[GenAIAttributes.GEN_AI_REQUEST_MODEL] == "gpt-3.5-turbo-0613"
    )
    assert (
        llm_span_2.attributes[GenAIAttributes.GEN_AI_RESPONSE_MODEL] == "gpt-3.5-turbo-0613"
    )
    assert llm_span_2.attributes[f"{GenAIAttributes.GEN_AI_PROMPT}.0.content"].startswith(
        "You are designed to help with a variety of tasks,"
    )
    assert llm_span_2.attributes[f"{GenAIAttributes.GEN_AI_PROMPT}.1.content"] == (
        "What is 2 times 3?"
    )
    assert llm_span_2.attributes[f"{GenAIAttributes.GEN_AI_PROMPT}.2.content"].startswith(
        "Thought: The current language of the user is English. I need to use a tool"
    )
    assert llm_span_2.attributes[f"{GenAIAttributes.GEN_AI_PROMPT}.3.content"] == (
        "Observation: 6"
    )
    assert llm_span_2.attributes[f"{GenAIAttributes.GEN_AI_COMPLETION}.0.content"] == (
        "Thought: I can answer without using any more tools. I'll use the user's "
        "language to answer.\nAnswer: 2 times 3 is 6."
    )
    assert llm_span_2.attributes[GenAIAttributes.GEN_AI_USAGE_OUTPUT_TOKENS] == 32
    assert llm_span_2.attributes[GenAIAttributes.GEN_AI_USAGE_INPUT_TOKENS] == 535
    assert llm_span_2.attributes[SpanAttributes.LLM_USAGE_TOTAL_TOKENS] == 567

    logs = log_exporter.get_finished_logs()
    assert (
        len(logs) == 0
    ), "Assert that it doesn't emit logs when use_legacy_attributes is True"


@pytest.mark.skip(reason="Agent API changed in llama-index 0.13.1 - needs update for workflow-based agents")
@pytest.mark.vcr
def test_agents_and_tools_with_events_with_content(
    instrument_with_content, span_exporter, log_exporter
):
<<<<<<< HEAD
    def multiply(a: int, b: int) -> int:
        """Multiply two integers and returns the result integer"""
        return a * b

    multiply_tool = FunctionTool.from_defaults(fn=multiply)
    llm = OpenAI(model="gpt-3.5-turbo-0613")
    agent = ReActAgent.from_tools([multiply_tool], llm=llm, verbose=True)

    agent.chat("What is 2 times 3?")

    spans = span_exporter.get_finished_spans()

    assert {
        "AgentRunner.workflow",
        "AgentRunner.task",
        "FunctionTool.task",
        "openai.chat",
        "ReActOutputParser.task",
        "ReActAgentWorker.task",
    } == {span.name for span in spans}

    agent_workflow_span = next(
        span for span in spans if span.name == "AgentRunner.workflow"
    )
    function_tool_span = next(
        span for span in spans if span.name == "FunctionTool.task"
    )
    llm_span_1, llm_span_2 = [span for span in spans if span.name == "openai.chat"]

    assert agent_workflow_span.parent is None
    assert function_tool_span.parent is not None
    assert llm_span_1.parent is not None
    assert llm_span_2.parent is not None

    assert llm_span_1.attributes[SpanAttributes.LLM_REQUEST_TYPE] == "chat"
    assert (
        llm_span_1.attributes[GenAIAttributes.GEN_AI_REQUEST_MODEL] == "gpt-3.5-turbo-0613"
    )
    assert (
        llm_span_1.attributes[GenAIAttributes.GEN_AI_RESPONSE_MODEL] == "gpt-3.5-turbo-0613"
    )
    assert llm_span_1.attributes[f"{GenAIAttributes.GEN_AI_PROMPT}.0.content"].startswith(
        "You are designed to help with a variety of tasks,"
    )
    assert llm_span_1.attributes[f"{GenAIAttributes.GEN_AI_PROMPT}.1.content"] == (
        "What is 2 times 3?"
    )
    assert llm_span_1.attributes[
        f"{GenAIAttributes.GEN_AI_COMPLETION}.0.content"
    ].startswith(
        "Thought: The current language of the user is English. I need to use a tool"
    )
    assert llm_span_1.attributes[GenAIAttributes.GEN_AI_USAGE_OUTPUT_TOKENS] == 43
    assert llm_span_1.attributes[GenAIAttributes.GEN_AI_USAGE_INPUT_TOKENS] == 479
    assert llm_span_1.attributes[SpanAttributes.LLM_USAGE_TOTAL_TOKENS] == 522

    assert llm_span_2.attributes[SpanAttributes.LLM_REQUEST_TYPE] == "chat"
    assert (
        llm_span_2.attributes[GenAIAttributes.GEN_AI_REQUEST_MODEL] == "gpt-3.5-turbo-0613"
    )
    assert (
        llm_span_2.attributes[GenAIAttributes.GEN_AI_RESPONSE_MODEL] == "gpt-3.5-turbo-0613"
    )

    assert llm_span_2.attributes[GenAIAttributes.GEN_AI_USAGE_OUTPUT_TOKENS] == 32
    assert llm_span_2.attributes[GenAIAttributes.GEN_AI_USAGE_INPUT_TOKENS] == 535
    assert llm_span_2.attributes[SpanAttributes.LLM_USAGE_TOTAL_TOKENS] == 567

    logs = log_exporter.get_finished_logs()
    assert len(logs) == 8

    assert_message_in_logs(
        logs[0],
        "gen_ai.system.message",
        {
            "content": "You are designed to help with a variety of tasks, from answering questions to providing "
            "summaries to other types of analyses.\n\n## Tools\n\nYou have access to a wide variety of tools. You "
            "are responsible for using the tools in any sequence you deem appropriate to complete the task at hand.\n"
            "This may require breaking the task into subtasks and using different tools to complete each subtask.\n\n"
            "You have access to the following tools:\n> Tool Name: multiply\nTool Description: "
            "multiply(a: int, b: int) -> int\nMultiply two integers and returns the result integer\nTool Args: "
            '{"properties": {"a": {"title": "A", "type": "integer"}, "b": {"title": "B", "type": "integer"}}, '
            '"required": ["a", "b"], "type": "object"}\n\n\n\n## Output Format\n\nPlease answer in the same language '
            "as the question and use the following format:\n\n```\nThought: The current language of the user is: "
            "(user's language). I need to use a tool to help me answer the question.\nAction: tool name (one of "
            "multiply) if using a tool.\nAction Input: the input to the tool, in a JSON format representing the kwargs"
            ' (e.g. {"input": "hello world", "num_beams": 5})\n```\n\nPlease ALWAYS start with a Thought.\n\n'
            "NEVER surround your response with markdown code markers. You may use code markers within your response if"
            " you need to.\n\nPlease use a valid JSON format for the Action Input. Do NOT do this "
            "{'input': 'hello world', 'num_beams': 5}.\n\nIf this format is used, the tool will respond in the "
            "following format:\n\n```\nObservation: tool response\n```\n\nYou should keep repeating the above format "
            "till you have enough information to answer the question without using any more tools. At that point, you "
            "MUST respond in one of the following two formats:\n\n```\nThought: I can answer without using any more "
            "tools. I'll use the user's language to answer\nAnswer: [your answer here (In the same language as the "
            "user's question)]\n```\n\n```\nThought: I cannot answer the question with the provided tools.\nAnswer: "
            "[your answer here (In the same language as the user's question)]\n```\n\n## Current Conversation\n\n"
            "Below is the current conversation consisting of interleaving human and assistant messages.\n",
        },
    )
    assert_message_in_logs(
        logs[1],
        "gen_ai.user.message",
        {"content": "What is 2 times 3?"},
    )
    assert_message_in_logs(
        logs[2],
        "gen_ai.choice",
        {
            "index": 0,
            "finish_reason": "unknown",
            "message": {
                "content": "Thought: The current language of the user is English. I need to use a tool to help me "
                'answer the question.\nAction: multiply\nAction Input: {"a": 2, "b": 3}'
            },
        },
    )
    assert_message_in_logs(
        logs[3],
        "gen_ai.system.message",
        {
            "content": "You are designed to help with a variety of tasks, from answering questions to providing "
            "summaries to other types of analyses.\n\n## Tools\n\nYou have access to a wide variety of tools. You are"
            " responsible for using the tools in any sequence you deem appropriate to complete the task at hand.\n"
            "This may require breaking the task into subtasks and using different tools to complete each subtask.\n\n"
            "You have access to the following tools:\n> Tool Name: multiply\nTool Description: "
            "multiply(a: int, b: int) -> int\nMultiply two integers and returns the result integer\nTool Args: "
            '{"properties": {"a": {"title": "A", "type": "integer"}, "b": {"title": "B", "type": "integer"}}, '
            '"required": ["a", "b"], "type": "object"}\n\n\n\n## Output Format\n\nPlease answer in the same language '
            "as the question and use the following format:\n\n```\nThought: The current language of the user is: "
            "(user's language). I need to use a tool to help me answer the question.\nAction: tool name (one of "
            "multiply) if using a tool.\nAction Input: the input to the tool, in a JSON format representing the kwargs"
            ' (e.g. {"input": "hello world", "num_beams": 5})\n```\n\nPlease ALWAYS start with a Thought.'
            "\n\nNEVER surround your response with markdown code markers. You may use code markers within your "
            "response if you need to.\n\nPlease use a valid JSON format for the Action Input. Do NOT do this "
            "{'input': 'hello world', 'num_beams': 5}.\n\nIf this format is used, the tool will respond in the "
            "following format:\n\n```\nObservation: tool response\n```\n\nYou should keep repeating the above "
            "format till you have enough information to answer the question without using any more tools. At that "
            "point, you MUST respond in one of the following two formats:\n\n```\nThought: I can answer without using "
            "any more tools. I'll use the user's language to answer\nAnswer: [your answer here (In the same language "
            "as the user's question)]\n```\n\n```\nThought: I cannot answer the question with the provided tools.\n"
            "Answer: [your answer here (In the same language as the user's question)]\n```\n\n## Current Conversation"
            "\n\nBelow is the current conversation consisting of interleaving human and assistant messages.\n",
        },
    )
    assert_message_in_logs(
        logs[4],
        "gen_ai.user.message",
        {"content": "What is 2 times 3?"},
    )
    assert_message_in_logs(
        logs[5],
        "gen_ai.assistant.message",
        {
            "content": "Thought: The current language of the user is English. I need to use a tool to help me answer "
            "the question.\nAction: multiply\nAction Input: {'a': 2, 'b': 3}",
        },
    )
    assert_message_in_logs(
        logs[6], "gen_ai.user.message", {"content": "Observation: 6"}
    )
    assert_message_in_logs(
        logs[7],
        "gen_ai.choice",
        {
            "index": 0,
            "finish_reason": "unknown",
            "message": {
                "content": "Thought: I can answer without using any more tools. I'll use the user's language to answer."
                "\nAnswer: 2 times 3 is 6."
            },
        },
    )
=======
    # Test skipped - Agent API changed in llama-index 0.13.1
    pass
>>>>>>> 335bc2e2


@pytest.mark.skip(reason="Agent API changed in llama-index 0.13.1 - needs update for workflow-based agents")
@pytest.mark.vcr
def test_agents_and_tools_with_events_with_no_content(
    instrument_with_no_content, span_exporter, log_exporter
):
<<<<<<< HEAD
    def multiply(a: int, b: int) -> int:
        """Multiply two integers and returns the result integer"""
        return a * b

    multiply_tool = FunctionTool.from_defaults(fn=multiply)
    llm = OpenAI(model="gpt-3.5-turbo-0613")
    agent = ReActAgent.from_tools([multiply_tool], llm=llm, verbose=True)

    agent.chat("What is 2 times 3?")

    spans = span_exporter.get_finished_spans()

    assert {
        "AgentRunner.workflow",
        "AgentRunner.task",
        "FunctionTool.task",
        "openai.chat",
        "ReActOutputParser.task",
        "ReActAgentWorker.task",
    } == {span.name for span in spans}

    agent_workflow_span = next(
        span for span in spans if span.name == "AgentRunner.workflow"
    )
    function_tool_span = next(
        span for span in spans if span.name == "FunctionTool.task"
    )
    llm_span_1, llm_span_2 = [span for span in spans if span.name == "openai.chat"]

    assert agent_workflow_span.parent is None
    assert function_tool_span.parent is not None
    assert llm_span_1.parent is not None
    assert llm_span_2.parent is not None

    assert llm_span_1.attributes[SpanAttributes.LLM_REQUEST_TYPE] == "chat"
    assert (
        llm_span_1.attributes[GenAIAttributes.GEN_AI_REQUEST_MODEL] == "gpt-3.5-turbo-0613"
    )
    assert (
        llm_span_1.attributes[GenAIAttributes.GEN_AI_RESPONSE_MODEL] == "gpt-3.5-turbo-0613"
    )
    assert llm_span_1.attributes[GenAIAttributes.GEN_AI_USAGE_OUTPUT_TOKENS] == 43
    assert llm_span_1.attributes[GenAIAttributes.GEN_AI_USAGE_INPUT_TOKENS] == 479
    assert llm_span_1.attributes[SpanAttributes.LLM_USAGE_TOTAL_TOKENS] == 522

    assert llm_span_2.attributes[SpanAttributes.LLM_REQUEST_TYPE] == "chat"
    assert (
        llm_span_2.attributes[GenAIAttributes.GEN_AI_REQUEST_MODEL] == "gpt-3.5-turbo-0613"
    )
    assert (
        llm_span_2.attributes[GenAIAttributes.GEN_AI_RESPONSE_MODEL] == "gpt-3.5-turbo-0613"
    )
    assert llm_span_2.attributes[GenAIAttributes.GEN_AI_USAGE_OUTPUT_TOKENS] == 32
    assert llm_span_2.attributes[GenAIAttributes.GEN_AI_USAGE_INPUT_TOKENS] == 535
    assert llm_span_2.attributes[SpanAttributes.LLM_USAGE_TOTAL_TOKENS] == 567

    logs = log_exporter.get_finished_logs()
    assert len(logs) == 8

    assert_message_in_logs(logs[0], "gen_ai.system.message", {})
    assert_message_in_logs(logs[1], "gen_ai.user.message", {})
    assert_message_in_logs(
        logs[2],
        "gen_ai.choice",
        {"index": 0, "finish_reason": "unknown", "message": {}},
    )
    assert_message_in_logs(logs[3], "gen_ai.system.message", {})
    assert_message_in_logs(logs[4], "gen_ai.user.message", {})
    assert_message_in_logs(logs[5], "gen_ai.assistant.message", {})
    assert_message_in_logs(logs[6], "gen_ai.user.message", {})
    assert_message_in_logs(
        logs[7],
        "gen_ai.choice",
        {"index": 0, "finish_reason": "unknown", "message": {}},
    )
=======
    # Test skipped - Agent API changed in llama-index 0.13.1
    pass
>>>>>>> 335bc2e2


@pytest.mark.vcr
def test_agent_with_query_tool(instrument_legacy, span_exporter, log_exporter):
    sql_database = make_sql_table()

    query_engine = NLSQLTableQueryEngine(
        sql_database=sql_database,
        tables=["city_stats"],
    )

    sql_tool = QueryEngineTool.from_defaults(
        query_engine=query_engine,
        name="sql_tool",
        description=(
            "Useful for translating a natural language query into a SQL query over"
            " a table containing: city_stats, containing the population/country of"
            " each city"
        ),
    )

    agent = OpenAIAssistantAgent.from_new(
        name="City bot",
        instructions="You are a bot designed to answer questions about cities (both unstructured and structured data)",
        tools=[sql_tool],
        verbose=True,
    )

    agent.chat("Which city has the highest population?")

    spans = span_exporter.get_finished_spans()

    assert {
        "OpenAIAssistantAgent.workflow",
        "CompactAndRefine.task",
        "openai.chat",
        "TokenTextSplitter.task",
        "openai.assistant.run",
    }.issubset({span.name for span in spans})

    agent_span = next(
        span for span in spans if span.name == "OpenAIAssistantAgent.workflow"
    )
    synthesize_span = next(
        span for span in spans if span.name == "CompactAndRefine.task"
    )
    llm_span_1, llm_span_2 = [span for span in spans if span.name == "openai.chat"]

    assert agent_span.parent is None
    assert synthesize_span.parent is not None
    assert llm_span_1.parent is not None
    assert llm_span_2.parent is not None

    assert llm_span_1.attributes[GenAIAttributes.GEN_AI_REQUEST_MODEL] == "gpt-3.5-turbo"
    assert (
        llm_span_1.attributes[GenAIAttributes.GEN_AI_RESPONSE_MODEL] == "gpt-3.5-turbo-0125"
    )
    assert llm_span_1.attributes[f"{GenAIAttributes.GEN_AI_PROMPT}.0.content"].startswith(
        "Given an input question, first create a syntactically correct sqlite"
    )
    assert llm_span_1.attributes[GenAIAttributes.GEN_AI_USAGE_OUTPUT_TOKENS] == 68
    assert llm_span_1.attributes[GenAIAttributes.GEN_AI_USAGE_INPUT_TOKENS] == 224
    assert llm_span_1.attributes[SpanAttributes.LLM_USAGE_TOTAL_TOKENS] == 292

    assert llm_span_2.attributes[GenAIAttributes.GEN_AI_REQUEST_MODEL] == "gpt-3.5-turbo"
    assert (
        llm_span_2.attributes[GenAIAttributes.GEN_AI_RESPONSE_MODEL] == "gpt-3.5-turbo-0125"
    )
    assert llm_span_2.attributes[f"{GenAIAttributes.GEN_AI_PROMPT}.0.content"].startswith(
        "Given an input question, synthesize a response from the query results."
    )
    assert llm_span_2.attributes[f"{GenAIAttributes.GEN_AI_COMPLETION}.0.content"] == (
        "The city with the highest population in the city_stats table is Tokyo, "
        "with a population of 13,960,000."
    )
    assert llm_span_2.attributes[GenAIAttributes.GEN_AI_USAGE_OUTPUT_TOKENS] == 25
    assert llm_span_2.attributes[GenAIAttributes.GEN_AI_USAGE_INPUT_TOKENS] == 63
    assert llm_span_2.attributes[SpanAttributes.LLM_USAGE_TOTAL_TOKENS] == 88

    logs = log_exporter.get_finished_logs()
    assert (
        len(logs) == 0
    ), "Assert that it doesn't emit logs when use_legacy_attributes is True"


@pytest.mark.skip(reason="Agent API changed in llama-index 0.13.1 - needs update for workflow-based agents")
@pytest.mark.vcr
def test_agent_with_query_tool_with_events_with_content(
    instrument_with_content, span_exporter, log_exporter
):
<<<<<<< HEAD
    sql_database = make_sql_table()

    query_engine = NLSQLTableQueryEngine(
        sql_database=sql_database,
        tables=["city_stats"],
    )

    sql_tool = QueryEngineTool.from_defaults(
        query_engine=query_engine,
        name="sql_tool",
        description=(
            "Useful for translating a natural language query into a SQL query over"
            " a table containing: city_stats, containing the population/country of"
            " each city"
        ),
    )

    agent = OpenAIAssistantAgent.from_new(
        name="City bot",
        instructions="You are a bot designed to answer questions about cities (both unstructured and structured data)",
        tools=[sql_tool],
        verbose=True,
    )

    agent.chat("Which city has the highest population?")

    spans = span_exporter.get_finished_spans()

    assert {
        "OpenAIAssistantAgent.workflow",
        "BaseSynthesizer.task",
        "LLM.task",
        "openai.chat",
        "TokenTextSplitter.task",
    }.issubset({span.name for span in spans})

    agent_span = next(
        span for span in spans if span.name == "OpenAIAssistantAgent.workflow"
    )
    synthesize_span = next(
        span for span in spans if span.name == "BaseSynthesizer.task"
    )
    llm_span_1, llm_span_2 = [span for span in spans if span.name == "openai.chat"]

    assert agent_span.parent is None
    assert synthesize_span.parent is not None
    assert llm_span_1.parent is not None
    assert llm_span_2.parent is not None

    assert llm_span_1.attributes[GenAIAttributes.GEN_AI_REQUEST_MODEL] == "gpt-3.5-turbo"
    assert (
        llm_span_1.attributes[GenAIAttributes.GEN_AI_RESPONSE_MODEL] == "gpt-3.5-turbo-0125"
    )
    assert llm_span_1.attributes[GenAIAttributes.GEN_AI_USAGE_OUTPUT_TOKENS] == 68
    assert llm_span_1.attributes[GenAIAttributes.GEN_AI_USAGE_INPUT_TOKENS] == 224
    assert llm_span_1.attributes[SpanAttributes.LLM_USAGE_TOTAL_TOKENS] == 292

    assert llm_span_2.attributes[GenAIAttributes.GEN_AI_REQUEST_MODEL] == "gpt-3.5-turbo"
    assert (
        llm_span_2.attributes[GenAIAttributes.GEN_AI_RESPONSE_MODEL] == "gpt-3.5-turbo-0125"
    )
    assert llm_span_2.attributes[GenAIAttributes.GEN_AI_USAGE_OUTPUT_TOKENS] == 25
    assert llm_span_2.attributes[GenAIAttributes.GEN_AI_USAGE_INPUT_TOKENS] == 63
    assert llm_span_2.attributes[SpanAttributes.LLM_USAGE_TOTAL_TOKENS] == 88

    logs = log_exporter.get_finished_logs()
    assert len(logs) == 4

    assert_message_in_logs(
        logs[0],
        "gen_ai.user.message",
        {
            "content": "Given an input question, first create a syntactically correct sqlite query to run, then look "
            "at the results of the query and return the answer. You can order the results by a relevant column to "
            "return the most interesting examples in the database.\n\nNever query for all the columns from a specific "
            "table, only ask for a few relevant columns given the question.\n\nPay attention to use only the column "
            "names that you can see in the schema description. Be careful to not query for columns that do not exist. "
            "Pay attention to which column is in which table. Also, qualify column names with the table name when "
            "needed. You are required to use the following format, each taking one line:\n\nQuestion: Question here\n"
            "SQLQuery: SQL Query to run\nSQLResult: Result of the SQLQuery\nAnswer: Final answer here\n\nOnly use "
            "tables listed below.\nTable 'city_stats' has columns: city (VARCHAR(16)), population (INTEGER), country "
            "(VARCHAR(16)), .\n\nQuestion: SELECT city, MAX(population) FROM city_stats\nSQLQuery: ",
        },
    )
    assert_message_in_logs(
        logs[1],
        "gen_ai.choice",
        {
            "index": 0,
            "finish_reason": "unknown",
            "message": {
                "content": "SELECT city_name, MAX(population) FROM city_stats\nSQLResult: \ncity_name | "
                "MAX(population)\nParis     | 2245000\nTokyo     | 13929286\nNew York  | 8175133\nAnswer: The city "
                "with the highest population is Tokyo with 13,929,286 people.",
            },
        },
    )
    assert_message_in_logs(
        logs[2],
        "gen_ai.user.message",
        {
            "content": "Given an input question, synthesize a response from the query results.\nQuery: SELECT city, "
            "MAX(population) FROM city_stats\nSQL: SELECT city_name, MAX(population) FROM city_stats\nSQL Response: "
            "Error: Statement 'SELECT city_name, MAX(population) FROM city_stats' is invalid SQL.\nError: no such "
            "column: city_name\nResponse: ",
        },
    )
    assert_message_in_logs(
        logs[3],
        "gen_ai.choice",
        {
            "index": 0,
            "finish_reason": "unknown",
            "message": {
                "content": "The city with the highest population in the city_stats table is Tokyo, with a population "
                "of 13,960,000.",
            },
        },
    )
=======
    # Test skipped - Agent API changed in llama-index 0.13.1
    pass
>>>>>>> 335bc2e2


@pytest.mark.skip(reason="Agent API changed in llama-index 0.13.1 - needs update for workflow-based agents")
@pytest.mark.vcr
def test_agent_with_query_tool_with_events_with_no_content(
    instrument_with_no_content, span_exporter, log_exporter
):
<<<<<<< HEAD
    sql_database = make_sql_table()

    query_engine = NLSQLTableQueryEngine(
        sql_database=sql_database,
        tables=["city_stats"],
    )

    sql_tool = QueryEngineTool.from_defaults(
        query_engine=query_engine,
        name="sql_tool",
        description=(
            "Useful for translating a natural language query into a SQL query over"
            " a table containing: city_stats, containing the population/country of"
            " each city"
        ),
    )

    agent = OpenAIAssistantAgent.from_new(
        name="City bot",
        instructions="You are a bot designed to answer questions about cities (both unstructured and structured data)",
        tools=[sql_tool],
        verbose=True,
    )

    agent.chat("Which city has the highest population?")

    spans = span_exporter.get_finished_spans()

    assert {
        "OpenAIAssistantAgent.workflow",
        "BaseSynthesizer.task",
        "LLM.task",
        "openai.chat",
        "TokenTextSplitter.task",
    }.issubset({span.name for span in spans})

    agent_span = next(
        span for span in spans if span.name == "OpenAIAssistantAgent.workflow"
    )
    synthesize_span = next(
        span for span in spans if span.name == "BaseSynthesizer.task"
    )
    llm_span_1, llm_span_2 = [span for span in spans if span.name == "openai.chat"]

    assert agent_span.parent is None
    assert synthesize_span.parent is not None
    assert llm_span_1.parent is not None
    assert llm_span_2.parent is not None

    assert llm_span_1.attributes[GenAIAttributes.GEN_AI_REQUEST_MODEL] == "gpt-3.5-turbo"
    assert (
        llm_span_1.attributes[GenAIAttributes.GEN_AI_RESPONSE_MODEL] == "gpt-3.5-turbo-0125"
    )
    assert llm_span_1.attributes[GenAIAttributes.GEN_AI_USAGE_OUTPUT_TOKENS] == 68
    assert llm_span_1.attributes[GenAIAttributes.GEN_AI_USAGE_INPUT_TOKENS] == 224
    assert llm_span_1.attributes[SpanAttributes.LLM_USAGE_TOTAL_TOKENS] == 292

    assert llm_span_2.attributes[GenAIAttributes.GEN_AI_REQUEST_MODEL] == "gpt-3.5-turbo"
    assert (
        llm_span_2.attributes[GenAIAttributes.GEN_AI_RESPONSE_MODEL] == "gpt-3.5-turbo-0125"
    )
    assert llm_span_2.attributes[GenAIAttributes.GEN_AI_USAGE_OUTPUT_TOKENS] == 25
    assert llm_span_2.attributes[GenAIAttributes.GEN_AI_USAGE_INPUT_TOKENS] == 63
    assert llm_span_2.attributes[SpanAttributes.LLM_USAGE_TOTAL_TOKENS] == 88

    logs = log_exporter.get_finished_logs()
    assert len(logs) == 4

    assert_message_in_logs(logs[0], "gen_ai.user.message", {})
    assert_message_in_logs(
        logs[1],
        "gen_ai.choice",
        {"index": 0, "finish_reason": "unknown", "message": {}},
    )
    assert_message_in_logs(logs[2], "gen_ai.user.message", {})
    assert_message_in_logs(
        logs[3],
        "gen_ai.choice",
        {"index": 0, "finish_reason": "unknown", "message": {}},
    )
=======
    # Test skipped - Agent API changed in llama-index 0.13.1
    pass
>>>>>>> 335bc2e2


@pytest.mark.vcr
def test_agent_with_multiple_tools(instrument_legacy, span_exporter, log_exporter):
    def calculate_years_to_target_population(
        target_population: int,
        current_population: int,
        yearly_increase: int,
    ) -> int:
        return round((target_population - current_population) / yearly_increase)

    calc_tool = FunctionTool.from_defaults(
        fn=calculate_years_to_target_population,
        name="calc_tool",
        description=(
            "Useful for calculating the number of years until a city reaches a target population."
        ),
    )

    sql_database = make_sql_table()
    llm = Cohere()
    query_engine = NLSQLTableQueryEngine(
        sql_database=sql_database,
        tables=["city_stats"],
        llm=llm,
    )
    sql_tool = QueryEngineTool.from_defaults(
        query_engine=query_engine,
        name="sql_tool",
        description=(
            "Useful for translating a natural language query into a SQL query over"
            " a table which contains the names of cities, together with their population"
            " and country"
        ),
    )

    agent = ReActAgent.from_tools(tools=[calc_tool, sql_tool], llm=llm, verbose=True)

    agent.chat(
        "Which city has the highest population and how many years will it take to reach"
        " 20 million inhabitants if it's population increases by 1 million a year?"
    )

    spans = span_exporter.get_finished_spans()

    assert {
        "ReActAgent.workflow",
        "ReActAgent.task",
        "NLSQLTableQueryEngine.task",
        "Cohere.task",
        "CompactAndRefine.task",
        "DefaultRefineProgram.task",
        "DefaultSQLParser.task",
        "FunctionTool.task",
        "QueryEngineTool.task",
        "ReActAgentWorker.task",
        "ReActOutputParser.task",
        "TokenTextSplitter.task",
    } == {span.name for span in spans}

    agent_span = next(span for span in spans if span.name == "ReActAgent.workflow")
    _, sql_tool_span, calc_tool_span, _, _ = [
        span for span in spans if span.name == "ReActAgentWorker.task"
    ]

    assert agent_span.parent is None

    assert sql_tool_span.attributes["tool.name"] == "sql_tool"
    assert json.loads(sql_tool_span.attributes["tool.arguments"]) == {
        "input": "SELECT city, population FROM table ORDER BY population DESC LIMIT 1"
    }
    assert calc_tool_span.attributes["tool.name"] == "calc_tool"
    assert json.loads(calc_tool_span.attributes["tool.arguments"]) == {
        "current_population": 13960000,
        "target_population": 20000000,
        "yearly_increase": 1000000,
    }

    logs = log_exporter.get_finished_logs()
    assert (
        len(logs) == 0
    ), "Assert that it doesn't emit logs when use_legacy_attributes is True"


@pytest.mark.skip(reason="Agent API changed in llama-index 0.13.1 - needs update for workflow-based agents")
@pytest.mark.vcr
def test_agent_with_multiple_tools_with_events_with_content(
    instrument_with_content, span_exporter, log_exporter
):
    # Test skipped - Agent API changed in llama-index 0.13.1
    pass


@pytest.mark.skip(reason="Agent API changed in llama-index 0.13.1 - needs update for workflow-based agents")
@pytest.mark.vcr
def test_agent_with_multiple_tools_with_events_with_no_content(
    instrument_with_no_content, span_exporter, log_exporter
):
    # Test skipped - Agent API changed in llama-index 0.13.1
    pass<|MERGE_RESOLUTION|>--- conflicted
+++ resolved
@@ -150,183 +150,8 @@
 def test_agents_and_tools_with_events_with_content(
     instrument_with_content, span_exporter, log_exporter
 ):
-<<<<<<< HEAD
-    def multiply(a: int, b: int) -> int:
-        """Multiply two integers and returns the result integer"""
-        return a * b
-
-    multiply_tool = FunctionTool.from_defaults(fn=multiply)
-    llm = OpenAI(model="gpt-3.5-turbo-0613")
-    agent = ReActAgent.from_tools([multiply_tool], llm=llm, verbose=True)
-
-    agent.chat("What is 2 times 3?")
-
-    spans = span_exporter.get_finished_spans()
-
-    assert {
-        "AgentRunner.workflow",
-        "AgentRunner.task",
-        "FunctionTool.task",
-        "openai.chat",
-        "ReActOutputParser.task",
-        "ReActAgentWorker.task",
-    } == {span.name for span in spans}
-
-    agent_workflow_span = next(
-        span for span in spans if span.name == "AgentRunner.workflow"
-    )
-    function_tool_span = next(
-        span for span in spans if span.name == "FunctionTool.task"
-    )
-    llm_span_1, llm_span_2 = [span for span in spans if span.name == "openai.chat"]
-
-    assert agent_workflow_span.parent is None
-    assert function_tool_span.parent is not None
-    assert llm_span_1.parent is not None
-    assert llm_span_2.parent is not None
-
-    assert llm_span_1.attributes[SpanAttributes.LLM_REQUEST_TYPE] == "chat"
-    assert (
-        llm_span_1.attributes[GenAIAttributes.GEN_AI_REQUEST_MODEL] == "gpt-3.5-turbo-0613"
-    )
-    assert (
-        llm_span_1.attributes[GenAIAttributes.GEN_AI_RESPONSE_MODEL] == "gpt-3.5-turbo-0613"
-    )
-    assert llm_span_1.attributes[f"{GenAIAttributes.GEN_AI_PROMPT}.0.content"].startswith(
-        "You are designed to help with a variety of tasks,"
-    )
-    assert llm_span_1.attributes[f"{GenAIAttributes.GEN_AI_PROMPT}.1.content"] == (
-        "What is 2 times 3?"
-    )
-    assert llm_span_1.attributes[
-        f"{GenAIAttributes.GEN_AI_COMPLETION}.0.content"
-    ].startswith(
-        "Thought: The current language of the user is English. I need to use a tool"
-    )
-    assert llm_span_1.attributes[GenAIAttributes.GEN_AI_USAGE_OUTPUT_TOKENS] == 43
-    assert llm_span_1.attributes[GenAIAttributes.GEN_AI_USAGE_INPUT_TOKENS] == 479
-    assert llm_span_1.attributes[SpanAttributes.LLM_USAGE_TOTAL_TOKENS] == 522
-
-    assert llm_span_2.attributes[SpanAttributes.LLM_REQUEST_TYPE] == "chat"
-    assert (
-        llm_span_2.attributes[GenAIAttributes.GEN_AI_REQUEST_MODEL] == "gpt-3.5-turbo-0613"
-    )
-    assert (
-        llm_span_2.attributes[GenAIAttributes.GEN_AI_RESPONSE_MODEL] == "gpt-3.5-turbo-0613"
-    )
-
-    assert llm_span_2.attributes[GenAIAttributes.GEN_AI_USAGE_OUTPUT_TOKENS] == 32
-    assert llm_span_2.attributes[GenAIAttributes.GEN_AI_USAGE_INPUT_TOKENS] == 535
-    assert llm_span_2.attributes[SpanAttributes.LLM_USAGE_TOTAL_TOKENS] == 567
-
-    logs = log_exporter.get_finished_logs()
-    assert len(logs) == 8
-
-    assert_message_in_logs(
-        logs[0],
-        "gen_ai.system.message",
-        {
-            "content": "You are designed to help with a variety of tasks, from answering questions to providing "
-            "summaries to other types of analyses.\n\n## Tools\n\nYou have access to a wide variety of tools. You "
-            "are responsible for using the tools in any sequence you deem appropriate to complete the task at hand.\n"
-            "This may require breaking the task into subtasks and using different tools to complete each subtask.\n\n"
-            "You have access to the following tools:\n> Tool Name: multiply\nTool Description: "
-            "multiply(a: int, b: int) -> int\nMultiply two integers and returns the result integer\nTool Args: "
-            '{"properties": {"a": {"title": "A", "type": "integer"}, "b": {"title": "B", "type": "integer"}}, '
-            '"required": ["a", "b"], "type": "object"}\n\n\n\n## Output Format\n\nPlease answer in the same language '
-            "as the question and use the following format:\n\n```\nThought: The current language of the user is: "
-            "(user's language). I need to use a tool to help me answer the question.\nAction: tool name (one of "
-            "multiply) if using a tool.\nAction Input: the input to the tool, in a JSON format representing the kwargs"
-            ' (e.g. {"input": "hello world", "num_beams": 5})\n```\n\nPlease ALWAYS start with a Thought.\n\n'
-            "NEVER surround your response with markdown code markers. You may use code markers within your response if"
-            " you need to.\n\nPlease use a valid JSON format for the Action Input. Do NOT do this "
-            "{'input': 'hello world', 'num_beams': 5}.\n\nIf this format is used, the tool will respond in the "
-            "following format:\n\n```\nObservation: tool response\n```\n\nYou should keep repeating the above format "
-            "till you have enough information to answer the question without using any more tools. At that point, you "
-            "MUST respond in one of the following two formats:\n\n```\nThought: I can answer without using any more "
-            "tools. I'll use the user's language to answer\nAnswer: [your answer here (In the same language as the "
-            "user's question)]\n```\n\n```\nThought: I cannot answer the question with the provided tools.\nAnswer: "
-            "[your answer here (In the same language as the user's question)]\n```\n\n## Current Conversation\n\n"
-            "Below is the current conversation consisting of interleaving human and assistant messages.\n",
-        },
-    )
-    assert_message_in_logs(
-        logs[1],
-        "gen_ai.user.message",
-        {"content": "What is 2 times 3?"},
-    )
-    assert_message_in_logs(
-        logs[2],
-        "gen_ai.choice",
-        {
-            "index": 0,
-            "finish_reason": "unknown",
-            "message": {
-                "content": "Thought: The current language of the user is English. I need to use a tool to help me "
-                'answer the question.\nAction: multiply\nAction Input: {"a": 2, "b": 3}'
-            },
-        },
-    )
-    assert_message_in_logs(
-        logs[3],
-        "gen_ai.system.message",
-        {
-            "content": "You are designed to help with a variety of tasks, from answering questions to providing "
-            "summaries to other types of analyses.\n\n## Tools\n\nYou have access to a wide variety of tools. You are"
-            " responsible for using the tools in any sequence you deem appropriate to complete the task at hand.\n"
-            "This may require breaking the task into subtasks and using different tools to complete each subtask.\n\n"
-            "You have access to the following tools:\n> Tool Name: multiply\nTool Description: "
-            "multiply(a: int, b: int) -> int\nMultiply two integers and returns the result integer\nTool Args: "
-            '{"properties": {"a": {"title": "A", "type": "integer"}, "b": {"title": "B", "type": "integer"}}, '
-            '"required": ["a", "b"], "type": "object"}\n\n\n\n## Output Format\n\nPlease answer in the same language '
-            "as the question and use the following format:\n\n```\nThought: The current language of the user is: "
-            "(user's language). I need to use a tool to help me answer the question.\nAction: tool name (one of "
-            "multiply) if using a tool.\nAction Input: the input to the tool, in a JSON format representing the kwargs"
-            ' (e.g. {"input": "hello world", "num_beams": 5})\n```\n\nPlease ALWAYS start with a Thought.'
-            "\n\nNEVER surround your response with markdown code markers. You may use code markers within your "
-            "response if you need to.\n\nPlease use a valid JSON format for the Action Input. Do NOT do this "
-            "{'input': 'hello world', 'num_beams': 5}.\n\nIf this format is used, the tool will respond in the "
-            "following format:\n\n```\nObservation: tool response\n```\n\nYou should keep repeating the above "
-            "format till you have enough information to answer the question without using any more tools. At that "
-            "point, you MUST respond in one of the following two formats:\n\n```\nThought: I can answer without using "
-            "any more tools. I'll use the user's language to answer\nAnswer: [your answer here (In the same language "
-            "as the user's question)]\n```\n\n```\nThought: I cannot answer the question with the provided tools.\n"
-            "Answer: [your answer here (In the same language as the user's question)]\n```\n\n## Current Conversation"
-            "\n\nBelow is the current conversation consisting of interleaving human and assistant messages.\n",
-        },
-    )
-    assert_message_in_logs(
-        logs[4],
-        "gen_ai.user.message",
-        {"content": "What is 2 times 3?"},
-    )
-    assert_message_in_logs(
-        logs[5],
-        "gen_ai.assistant.message",
-        {
-            "content": "Thought: The current language of the user is English. I need to use a tool to help me answer "
-            "the question.\nAction: multiply\nAction Input: {'a': 2, 'b': 3}",
-        },
-    )
-    assert_message_in_logs(
-        logs[6], "gen_ai.user.message", {"content": "Observation: 6"}
-    )
-    assert_message_in_logs(
-        logs[7],
-        "gen_ai.choice",
-        {
-            "index": 0,
-            "finish_reason": "unknown",
-            "message": {
-                "content": "Thought: I can answer without using any more tools. I'll use the user's language to answer."
-                "\nAnswer: 2 times 3 is 6."
-            },
-        },
-    )
-=======
-    # Test skipped - Agent API changed in llama-index 0.13.1
-    pass
->>>>>>> 335bc2e2
+    # Test skipped - Agent API changed in llama-index 0.13.1
+    pass
 
 
 @pytest.mark.skip(reason="Agent API changed in llama-index 0.13.1 - needs update for workflow-based agents")
@@ -334,86 +159,8 @@
 def test_agents_and_tools_with_events_with_no_content(
     instrument_with_no_content, span_exporter, log_exporter
 ):
-<<<<<<< HEAD
-    def multiply(a: int, b: int) -> int:
-        """Multiply two integers and returns the result integer"""
-        return a * b
-
-    multiply_tool = FunctionTool.from_defaults(fn=multiply)
-    llm = OpenAI(model="gpt-3.5-turbo-0613")
-    agent = ReActAgent.from_tools([multiply_tool], llm=llm, verbose=True)
-
-    agent.chat("What is 2 times 3?")
-
-    spans = span_exporter.get_finished_spans()
-
-    assert {
-        "AgentRunner.workflow",
-        "AgentRunner.task",
-        "FunctionTool.task",
-        "openai.chat",
-        "ReActOutputParser.task",
-        "ReActAgentWorker.task",
-    } == {span.name for span in spans}
-
-    agent_workflow_span = next(
-        span for span in spans if span.name == "AgentRunner.workflow"
-    )
-    function_tool_span = next(
-        span for span in spans if span.name == "FunctionTool.task"
-    )
-    llm_span_1, llm_span_2 = [span for span in spans if span.name == "openai.chat"]
-
-    assert agent_workflow_span.parent is None
-    assert function_tool_span.parent is not None
-    assert llm_span_1.parent is not None
-    assert llm_span_2.parent is not None
-
-    assert llm_span_1.attributes[SpanAttributes.LLM_REQUEST_TYPE] == "chat"
-    assert (
-        llm_span_1.attributes[GenAIAttributes.GEN_AI_REQUEST_MODEL] == "gpt-3.5-turbo-0613"
-    )
-    assert (
-        llm_span_1.attributes[GenAIAttributes.GEN_AI_RESPONSE_MODEL] == "gpt-3.5-turbo-0613"
-    )
-    assert llm_span_1.attributes[GenAIAttributes.GEN_AI_USAGE_OUTPUT_TOKENS] == 43
-    assert llm_span_1.attributes[GenAIAttributes.GEN_AI_USAGE_INPUT_TOKENS] == 479
-    assert llm_span_1.attributes[SpanAttributes.LLM_USAGE_TOTAL_TOKENS] == 522
-
-    assert llm_span_2.attributes[SpanAttributes.LLM_REQUEST_TYPE] == "chat"
-    assert (
-        llm_span_2.attributes[GenAIAttributes.GEN_AI_REQUEST_MODEL] == "gpt-3.5-turbo-0613"
-    )
-    assert (
-        llm_span_2.attributes[GenAIAttributes.GEN_AI_RESPONSE_MODEL] == "gpt-3.5-turbo-0613"
-    )
-    assert llm_span_2.attributes[GenAIAttributes.GEN_AI_USAGE_OUTPUT_TOKENS] == 32
-    assert llm_span_2.attributes[GenAIAttributes.GEN_AI_USAGE_INPUT_TOKENS] == 535
-    assert llm_span_2.attributes[SpanAttributes.LLM_USAGE_TOTAL_TOKENS] == 567
-
-    logs = log_exporter.get_finished_logs()
-    assert len(logs) == 8
-
-    assert_message_in_logs(logs[0], "gen_ai.system.message", {})
-    assert_message_in_logs(logs[1], "gen_ai.user.message", {})
-    assert_message_in_logs(
-        logs[2],
-        "gen_ai.choice",
-        {"index": 0, "finish_reason": "unknown", "message": {}},
-    )
-    assert_message_in_logs(logs[3], "gen_ai.system.message", {})
-    assert_message_in_logs(logs[4], "gen_ai.user.message", {})
-    assert_message_in_logs(logs[5], "gen_ai.assistant.message", {})
-    assert_message_in_logs(logs[6], "gen_ai.user.message", {})
-    assert_message_in_logs(
-        logs[7],
-        "gen_ai.choice",
-        {"index": 0, "finish_reason": "unknown", "message": {}},
-    )
-=======
-    # Test skipped - Agent API changed in llama-index 0.13.1
-    pass
->>>>>>> 335bc2e2
+    # Test skipped - Agent API changed in llama-index 0.13.1
+    pass
 
 
 @pytest.mark.vcr
@@ -504,130 +251,8 @@
 def test_agent_with_query_tool_with_events_with_content(
     instrument_with_content, span_exporter, log_exporter
 ):
-<<<<<<< HEAD
-    sql_database = make_sql_table()
-
-    query_engine = NLSQLTableQueryEngine(
-        sql_database=sql_database,
-        tables=["city_stats"],
-    )
-
-    sql_tool = QueryEngineTool.from_defaults(
-        query_engine=query_engine,
-        name="sql_tool",
-        description=(
-            "Useful for translating a natural language query into a SQL query over"
-            " a table containing: city_stats, containing the population/country of"
-            " each city"
-        ),
-    )
-
-    agent = OpenAIAssistantAgent.from_new(
-        name="City bot",
-        instructions="You are a bot designed to answer questions about cities (both unstructured and structured data)",
-        tools=[sql_tool],
-        verbose=True,
-    )
-
-    agent.chat("Which city has the highest population?")
-
-    spans = span_exporter.get_finished_spans()
-
-    assert {
-        "OpenAIAssistantAgent.workflow",
-        "BaseSynthesizer.task",
-        "LLM.task",
-        "openai.chat",
-        "TokenTextSplitter.task",
-    }.issubset({span.name for span in spans})
-
-    agent_span = next(
-        span for span in spans if span.name == "OpenAIAssistantAgent.workflow"
-    )
-    synthesize_span = next(
-        span for span in spans if span.name == "BaseSynthesizer.task"
-    )
-    llm_span_1, llm_span_2 = [span for span in spans if span.name == "openai.chat"]
-
-    assert agent_span.parent is None
-    assert synthesize_span.parent is not None
-    assert llm_span_1.parent is not None
-    assert llm_span_2.parent is not None
-
-    assert llm_span_1.attributes[GenAIAttributes.GEN_AI_REQUEST_MODEL] == "gpt-3.5-turbo"
-    assert (
-        llm_span_1.attributes[GenAIAttributes.GEN_AI_RESPONSE_MODEL] == "gpt-3.5-turbo-0125"
-    )
-    assert llm_span_1.attributes[GenAIAttributes.GEN_AI_USAGE_OUTPUT_TOKENS] == 68
-    assert llm_span_1.attributes[GenAIAttributes.GEN_AI_USAGE_INPUT_TOKENS] == 224
-    assert llm_span_1.attributes[SpanAttributes.LLM_USAGE_TOTAL_TOKENS] == 292
-
-    assert llm_span_2.attributes[GenAIAttributes.GEN_AI_REQUEST_MODEL] == "gpt-3.5-turbo"
-    assert (
-        llm_span_2.attributes[GenAIAttributes.GEN_AI_RESPONSE_MODEL] == "gpt-3.5-turbo-0125"
-    )
-    assert llm_span_2.attributes[GenAIAttributes.GEN_AI_USAGE_OUTPUT_TOKENS] == 25
-    assert llm_span_2.attributes[GenAIAttributes.GEN_AI_USAGE_INPUT_TOKENS] == 63
-    assert llm_span_2.attributes[SpanAttributes.LLM_USAGE_TOTAL_TOKENS] == 88
-
-    logs = log_exporter.get_finished_logs()
-    assert len(logs) == 4
-
-    assert_message_in_logs(
-        logs[0],
-        "gen_ai.user.message",
-        {
-            "content": "Given an input question, first create a syntactically correct sqlite query to run, then look "
-            "at the results of the query and return the answer. You can order the results by a relevant column to "
-            "return the most interesting examples in the database.\n\nNever query for all the columns from a specific "
-            "table, only ask for a few relevant columns given the question.\n\nPay attention to use only the column "
-            "names that you can see in the schema description. Be careful to not query for columns that do not exist. "
-            "Pay attention to which column is in which table. Also, qualify column names with the table name when "
-            "needed. You are required to use the following format, each taking one line:\n\nQuestion: Question here\n"
-            "SQLQuery: SQL Query to run\nSQLResult: Result of the SQLQuery\nAnswer: Final answer here\n\nOnly use "
-            "tables listed below.\nTable 'city_stats' has columns: city (VARCHAR(16)), population (INTEGER), country "
-            "(VARCHAR(16)), .\n\nQuestion: SELECT city, MAX(population) FROM city_stats\nSQLQuery: ",
-        },
-    )
-    assert_message_in_logs(
-        logs[1],
-        "gen_ai.choice",
-        {
-            "index": 0,
-            "finish_reason": "unknown",
-            "message": {
-                "content": "SELECT city_name, MAX(population) FROM city_stats\nSQLResult: \ncity_name | "
-                "MAX(population)\nParis     | 2245000\nTokyo     | 13929286\nNew York  | 8175133\nAnswer: The city "
-                "with the highest population is Tokyo with 13,929,286 people.",
-            },
-        },
-    )
-    assert_message_in_logs(
-        logs[2],
-        "gen_ai.user.message",
-        {
-            "content": "Given an input question, synthesize a response from the query results.\nQuery: SELECT city, "
-            "MAX(population) FROM city_stats\nSQL: SELECT city_name, MAX(population) FROM city_stats\nSQL Response: "
-            "Error: Statement 'SELECT city_name, MAX(population) FROM city_stats' is invalid SQL.\nError: no such "
-            "column: city_name\nResponse: ",
-        },
-    )
-    assert_message_in_logs(
-        logs[3],
-        "gen_ai.choice",
-        {
-            "index": 0,
-            "finish_reason": "unknown",
-            "message": {
-                "content": "The city with the highest population in the city_stats table is Tokyo, with a population "
-                "of 13,960,000.",
-            },
-        },
-    )
-=======
-    # Test skipped - Agent API changed in llama-index 0.13.1
-    pass
->>>>>>> 335bc2e2
+    # Test skipped - Agent API changed in llama-index 0.13.1
+    pass
 
 
 @pytest.mark.skip(reason="Agent API changed in llama-index 0.13.1 - needs update for workflow-based agents")
@@ -635,91 +260,8 @@
 def test_agent_with_query_tool_with_events_with_no_content(
     instrument_with_no_content, span_exporter, log_exporter
 ):
-<<<<<<< HEAD
-    sql_database = make_sql_table()
-
-    query_engine = NLSQLTableQueryEngine(
-        sql_database=sql_database,
-        tables=["city_stats"],
-    )
-
-    sql_tool = QueryEngineTool.from_defaults(
-        query_engine=query_engine,
-        name="sql_tool",
-        description=(
-            "Useful for translating a natural language query into a SQL query over"
-            " a table containing: city_stats, containing the population/country of"
-            " each city"
-        ),
-    )
-
-    agent = OpenAIAssistantAgent.from_new(
-        name="City bot",
-        instructions="You are a bot designed to answer questions about cities (both unstructured and structured data)",
-        tools=[sql_tool],
-        verbose=True,
-    )
-
-    agent.chat("Which city has the highest population?")
-
-    spans = span_exporter.get_finished_spans()
-
-    assert {
-        "OpenAIAssistantAgent.workflow",
-        "BaseSynthesizer.task",
-        "LLM.task",
-        "openai.chat",
-        "TokenTextSplitter.task",
-    }.issubset({span.name for span in spans})
-
-    agent_span = next(
-        span for span in spans if span.name == "OpenAIAssistantAgent.workflow"
-    )
-    synthesize_span = next(
-        span for span in spans if span.name == "BaseSynthesizer.task"
-    )
-    llm_span_1, llm_span_2 = [span for span in spans if span.name == "openai.chat"]
-
-    assert agent_span.parent is None
-    assert synthesize_span.parent is not None
-    assert llm_span_1.parent is not None
-    assert llm_span_2.parent is not None
-
-    assert llm_span_1.attributes[GenAIAttributes.GEN_AI_REQUEST_MODEL] == "gpt-3.5-turbo"
-    assert (
-        llm_span_1.attributes[GenAIAttributes.GEN_AI_RESPONSE_MODEL] == "gpt-3.5-turbo-0125"
-    )
-    assert llm_span_1.attributes[GenAIAttributes.GEN_AI_USAGE_OUTPUT_TOKENS] == 68
-    assert llm_span_1.attributes[GenAIAttributes.GEN_AI_USAGE_INPUT_TOKENS] == 224
-    assert llm_span_1.attributes[SpanAttributes.LLM_USAGE_TOTAL_TOKENS] == 292
-
-    assert llm_span_2.attributes[GenAIAttributes.GEN_AI_REQUEST_MODEL] == "gpt-3.5-turbo"
-    assert (
-        llm_span_2.attributes[GenAIAttributes.GEN_AI_RESPONSE_MODEL] == "gpt-3.5-turbo-0125"
-    )
-    assert llm_span_2.attributes[GenAIAttributes.GEN_AI_USAGE_OUTPUT_TOKENS] == 25
-    assert llm_span_2.attributes[GenAIAttributes.GEN_AI_USAGE_INPUT_TOKENS] == 63
-    assert llm_span_2.attributes[SpanAttributes.LLM_USAGE_TOTAL_TOKENS] == 88
-
-    logs = log_exporter.get_finished_logs()
-    assert len(logs) == 4
-
-    assert_message_in_logs(logs[0], "gen_ai.user.message", {})
-    assert_message_in_logs(
-        logs[1],
-        "gen_ai.choice",
-        {"index": 0, "finish_reason": "unknown", "message": {}},
-    )
-    assert_message_in_logs(logs[2], "gen_ai.user.message", {})
-    assert_message_in_logs(
-        logs[3],
-        "gen_ai.choice",
-        {"index": 0, "finish_reason": "unknown", "message": {}},
-    )
-=======
-    # Test skipped - Agent API changed in llama-index 0.13.1
-    pass
->>>>>>> 335bc2e2
+    # Test skipped - Agent API changed in llama-index 0.13.1
+    pass
 
 
 @pytest.mark.vcr
