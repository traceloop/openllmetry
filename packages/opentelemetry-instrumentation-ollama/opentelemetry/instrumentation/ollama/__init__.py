--- conflicted
+++ resolved
@@ -315,11 +315,7 @@
     if response:
         if duration_histogram:
             duration = end_time - start_time
-<<<<<<< HEAD
             attrs = {GenAIAttributes.GEN_AI_SYSTEM: "Ollama"}
-            model = kwargs.get("model")
-=======
-            attrs = {SpanAttributes.LLM_SYSTEM: "Ollama"}
             # Try to get model from response, then fallback to request
             model = None
             if isinstance(response, dict):
@@ -328,7 +324,6 @@
                 json_data = kwargs.get("json", {})
                 if json_data:
                     model = json_data.get("model")
->>>>>>> 50cd4f07
             if model is not None:
                 attrs[GenAIAttributes.GEN_AI_RESPONSE_MODEL] = model
             duration_histogram.record(duration, attributes=attrs)
@@ -394,11 +389,7 @@
     if response:
         if duration_histogram:
             duration = end_time - start_time
-<<<<<<< HEAD
             attrs = {GenAIAttributes.GEN_AI_SYSTEM: "Ollama"}
-            model = kwargs.get("model")
-=======
-            attrs = {SpanAttributes.LLM_SYSTEM: "Ollama"}
             # Try to get model from response, then fallback to request
             model = None
             if isinstance(response, dict):
@@ -407,7 +398,6 @@
                 json_data = kwargs.get("json", {})
                 if json_data:
                     model = json_data.get("model")
->>>>>>> 50cd4f07
             if model is not None:
                 attrs[GenAIAttributes.GEN_AI_RESPONSE_MODEL] = model
             duration_histogram.record(duration, attributes=attrs)
