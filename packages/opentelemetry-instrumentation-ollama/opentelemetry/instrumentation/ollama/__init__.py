--- conflicted
+++ resolved
@@ -88,12 +88,8 @@
     llm_request_type,
     response,
     streaming_time_to_first_token=None,
-<<<<<<< HEAD
+    streaming_time_to_generate=None,
     start_time=None,
-=======
-    streaming_time_to_generate=None,
-    start_time=None
->>>>>>> 3ad237fc
 ):
     if llm_request_type == LLMRequestTypeValues.CHAT:
         accumulated_response = {"message": {"content": "", "role": ""}}
@@ -123,17 +119,6 @@
             text = res.get("response", "")
             accumulated_response["response"] += text
 
-<<<<<<< HEAD
-    response_data = res.model_dump() if hasattr(res, "model_dump") else res
-    _handle_response(
-        span,
-        event_logger,
-        llm_request_type,
-        token_histogram,
-        response_data | accumulated_response,
-    )
-
-=======
     # Record streaming time to generate after the response is complete
     if streaming_time_to_generate and first_token_time is not None:
         model_name = last_response.get("model") if last_response else None
@@ -150,9 +135,13 @@
         if last_response and hasattr(last_response, 'model_dump')
         else last_response
     )
-    if response_data:
-        _set_response_attributes(span, token_histogram, llm_request_type, response_data | accumulated_response)
->>>>>>> 3ad237fc
+    _handle_response(
+        span=span,
+        event_logger=event_logger,
+        llm_request_type=llm_request_type,
+        token_histogram=token_histogram,
+        response=response_data | accumulated_response,
+    )
     span.end()
 
 
@@ -194,17 +183,6 @@
             text = res.get("response", "")
             accumulated_response["response"] += text
 
-<<<<<<< HEAD
-    response_data = res.model_dump() if hasattr(res, "model_dump") else res
-    _handle_response(
-        span,
-        event_logger,
-        llm_request_type,
-        token_histogram,
-        response_data | accumulated_response,
-    )
-
-=======
     # Record streaming time to generate after the response is complete
     if streaming_time_to_generate and first_token_time is not None:
         model_name = last_response.get("model") if last_response else None
@@ -221,9 +199,13 @@
         if last_response and hasattr(last_response, 'model_dump')
         else last_response
     )
-    if response_data:
-        _set_response_attributes(span, token_histogram, llm_request_type, response_data | accumulated_response)
->>>>>>> 3ad237fc
+    _handle_response(
+        span,
+        event_logger,
+        llm_request_type,
+        token_histogram,
+        response_data | accumulated_response,
+    )
     span.end()
 
 
@@ -234,15 +216,10 @@
         tracer,
         token_histogram,
         duration_histogram,
-<<<<<<< HEAD
         event_logger,
         streaming_time_to_first_token,
+        streaming_time_to_generate,
         to_wrap,
-=======
-        streaming_time_to_first_token,
-        streaming_time_to_generate,
-        to_wrap
->>>>>>> 3ad237fc
     ):
         def wrapper(wrapped, instance, args, kwargs):
             return func(
@@ -347,27 +324,14 @@
                 llm_request_type,
                 response,
                 streaming_time_to_first_token,
+                streaming_time_to_generate,
                 start_time,
             )
+
         _handle_response(
-            span, event_logger, llm_request_type, token_histogram, response
+            span, event_logger, token_histogram, llm_request_type, response
         )
         if span.is_recording():
-<<<<<<< HEAD
-=======
-            if kwargs.get("stream"):
-                return _accumulate_streaming_response(
-                    span,
-                    token_histogram,
-                    llm_request_type,
-                    response,
-                    streaming_time_to_first_token,
-                    streaming_time_to_generate,
-                    start_time,
-                )
-
-            _set_response_attributes(span, token_histogram, llm_request_type, response)
->>>>>>> 3ad237fc
             span.set_status(Status(StatusCode.OK))
 
     span.end()
@@ -427,6 +391,7 @@
                 llm_request_type,
                 response,
                 streaming_time_to_first_token,
+                streaming_time_to_generate,
                 start_time,
             )
 
@@ -434,21 +399,6 @@
             span, event_logger, llm_request_type, token_histogram, response
         )
         if span.is_recording():
-<<<<<<< HEAD
-=======
-            if kwargs.get("stream"):
-                return _aaccumulate_streaming_response(
-                    span,
-                    token_histogram,
-                    llm_request_type,
-                    response,
-                    streaming_time_to_first_token,
-                    streaming_time_to_generate,
-                    start_time,
-                )
-
-            _set_response_attributes(span, token_histogram, llm_request_type, response)
->>>>>>> 3ad237fc
             span.set_status(Status(StatusCode.OK))
 
     span.end()
@@ -541,13 +491,9 @@
                 tracer,
                 token_histogram,
                 duration_histogram,
-<<<<<<< HEAD
-                event_logger,
-                streaming_time_to_first_token,
-=======
-                streaming_time_to_first_token,
-                streaming_time_to_generate
->>>>>>> 3ad237fc
+                event_logger,
+                streaming_time_to_first_token,
+                streaming_time_to_generate,
             ),
         )
         wrap_function_wrapper(
@@ -557,13 +503,9 @@
                 tracer,
                 token_histogram,
                 duration_histogram,
-<<<<<<< HEAD
-                event_logger,
-                streaming_time_to_first_token,
-=======
-                streaming_time_to_first_token,
-                streaming_time_to_generate
->>>>>>> 3ad237fc
+                event_logger,
+                streaming_time_to_first_token,
+                streaming_time_to_generate,
             ),
         )
 
@@ -580,21 +522,14 @@
         except ImportError:
             logger.warning("Failed to import ollama modules for uninstrumentation.")
 
-<<<<<<< HEAD
-
-=======
->>>>>>> 3ad237fc
+
 def _dispatch_wrap(
     tracer,
     token_histogram,
     duration_histogram,
-<<<<<<< HEAD
     event_logger,
     streaming_time_to_first_token,
-=======
-    streaming_time_to_first_token,
     streaming_time_to_generate
->>>>>>> 3ad237fc
 ):
     def wrapper(wrapped, instance, args, kwargs):
         to_wrap = None
@@ -607,19 +542,11 @@
                 tracer,
                 token_histogram,
                 duration_histogram,
-<<<<<<< HEAD
-                event_logger,
-                streaming_time_to_first_token,
+                event_logger,
+                streaming_time_to_first_token,
+                streaming_time_to_generate,
                 to_wrap,
             )(wrapped, instance, args, kwargs)
-=======
-                streaming_time_to_first_token,
-                streaming_time_to_generate,
-                to_wrap
-            )(
-                wrapped, instance, args, kwargs
-            )
->>>>>>> 3ad237fc
         return wrapped(*args, **kwargs)
 
     return wrapper
@@ -629,13 +556,9 @@
     tracer,
     token_histogram,
     duration_histogram,
-<<<<<<< HEAD
     event_logger,
     streaming_time_to_first_token,
-=======
-    streaming_time_to_first_token,
-    streaming_time_to_generate
->>>>>>> 3ad237fc
+    streaming_time_to_generate,
 ):
     async def wrapper(wrapped, instance, args, kwargs):
         to_wrap = None
@@ -648,19 +571,11 @@
                 tracer,
                 token_histogram,
                 duration_histogram,
-<<<<<<< HEAD
-                event_logger,
-                streaming_time_to_first_token,
+                event_logger,
+                streaming_time_to_first_token,
+                streaming_time_to_generate,
                 to_wrap,
             )(wrapped, instance, args, kwargs)
-=======
-                streaming_time_to_first_token,
-                streaming_time_to_generate,
-                to_wrap
-            )(
-                wrapped, instance, args, kwargs
-            )
->>>>>>> 3ad237fc
         return await wrapped(*args, **kwargs)
 
     return wrapper