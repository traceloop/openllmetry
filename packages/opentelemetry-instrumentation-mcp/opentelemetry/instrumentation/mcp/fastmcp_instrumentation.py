--- conflicted
+++ resolved
@@ -115,7 +115,6 @@
                         tool_span.record_exception(e)
                         tool_span.set_status(Status(StatusCode.ERROR, str(e)))
 
-<<<<<<< HEAD
                         # Always add response to MCP span regardless of content tracing setting
                         if result:
                             truncated_output = serialize_mcp_result(
@@ -126,34 +125,6 @@
 
                             if truncated_output:
                                 # Add response to MCP span
-=======
-                        mcp_span.set_attribute(ERROR_TYPE, type(e).__name__)
-                        mcp_span.record_exception(e)
-                        mcp_span.set_status(Status(StatusCode.ERROR, str(e)))
-                        raise
-
-                    try:
-                        # Add output in traceloop format to tool span
-                        if self._should_send_prompts() and result:
-                            try:
-                                # Convert FastMCP Content objects to serializable format
-                                # Note: result.content for fastmcp 2.12.2+, fallback to result for older versions
-                                output_data = []
-                                result_items = result.content if hasattr(result, 'content') else result
-                                for item in result_items:
-                                    if hasattr(item, 'text'):
-                                        output_data.append({"type": "text", "content": item.text})
-                                    elif hasattr(item, '__dict__'):
-                                        output_data.append(item.__dict__)
-                                    else:
-                                        output_data.append(str(item))
-
-                                json_output = json.dumps(output_data, cls=self._get_json_encoder())
-                                truncated_output = self._truncate_json_if_needed(json_output)
-                                tool_span.set_attribute(SpanAttributes.TRACELOOP_ENTITY_OUTPUT, truncated_output)
-
-                                # Also add response to MCP span
->>>>>>> cff77db8
                                 mcp_span.set_attribute(SpanAttributes.MCP_RESPONSE_VALUE, truncated_output)
 
                                 # Also add to tool span if content tracing is enabled
