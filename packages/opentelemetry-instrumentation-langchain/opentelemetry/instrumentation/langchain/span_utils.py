--- conflicted
+++ resolved
@@ -179,19 +179,6 @@
                         span, f"{GenAIAttributes.GEN_AI_PROMPT}.{i}", tool_calls
                     )
 
-<<<<<<< HEAD
-                else:
-                    content = (
-                        msg.content
-                        if isinstance(msg.content, str)
-                        else json.dumps(msg.content, cls=CallbackFilteredJSONEncoder)
-                    )
-                    _set_span_attribute(
-                        span,
-                        f"{GenAIAttributes.GEN_AI_PROMPT}.{i}.content",
-                        content,
-                    )
-=======
                 # Always set content if it exists, regardless of tool_calls presence
                 content = (
                     msg.content
@@ -200,10 +187,9 @@
                 )
                 _set_span_attribute(
                     span,
-                    f"{SpanAttributes.LLM_PROMPTS}.{i}.content",
+                    f"{GenAIAttributes.GEN_AI_PROMPT}.{i}.content",
                     content,
                 )
->>>>>>> 335bc2e2
 
                 if msg.type == "tool" and hasattr(msg, "tool_call_id"):
                     _set_span_attribute(
@@ -360,8 +346,8 @@
                     input_tokens,
                     attributes={
                         GenAIAttributes.GEN_AI_SYSTEM: vendor,
-                        SpanAttributes.LLM_TOKEN_TYPE: "input",
-                        SpanAttributes.LLM_RESPONSE_MODEL: model_name,
+                        GenAIAttributes.GEN_AI_TOKEN_TYPE: "input",
+                        GenAIAttributes.GEN_AI_RESPONSE_MODEL: model_name,
                     },
                 )
 
@@ -370,8 +356,8 @@
                     output_tokens,
                     attributes={
                         GenAIAttributes.GEN_AI_SYSTEM: vendor,
-                        SpanAttributes.LLM_TOKEN_TYPE: "output",
-                        SpanAttributes.LLM_RESPONSE_MODEL: model_name,
+                        GenAIAttributes.GEN_AI_TOKEN_TYPE: "output",
+                        GenAIAttributes.GEN_AI_RESPONSE_MODEL: model_name,
                     },
                 )
 
