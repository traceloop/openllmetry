"""Callback handler for Langchain instrumentation."""

import json
import time
from dataclasses import dataclass, field
from typing import Any, Dict, List, Optional, Union
from uuid import UUID

from langchain_core.callbacks import (
    BaseCallbackHandler,
)
from langchain_core.messages import BaseMessage
from langchain_core.outputs import LLMResult
from opentelemetry.instrumentation.utils import _SUPPRESS_INSTRUMENTATION_KEY
from opentelemetry.semconv_ai import (
    SUPPRESS_LANGUAGE_MODEL_INSTRUMENTATION_KEY,
    LLMRequestTypeValues,
    SpanAttributes,
    TraceloopSpanKindValues,
)
from opentelemetry.context.context import Context
from opentelemetry.trace import SpanKind, set_span_in_context, Tracer
from opentelemetry.trace.span import Span
from opentelemetry._events import EventLogger

from opentelemetry import context as context_api
from opentelemetry.instrumentation.langchain.utils import (
    CallbackFilteredJSONEncoder,
    dont_throw,
    should_send_prompts,
)
from opentelemetry.metrics import Histogram
from opentelemetry.instrumentation.langchain.config import Config
from opentelemetry.instrumentation.langchain.events import (
    create_prompt_event,
    create_completion_event,
    create_chain_event,
    create_tool_event,
    _message_type_to_role,
)


@dataclass
class SpanHolder:
    span: Span
    token: Any
    context: Context
    children: list[UUID]
    workflow_name: str
    entity_name: str
    entity_path: str
    start_time: float = field(default_factory=time.time)
    request_model: Optional[str] = None
def _set_span_attribute(span: Span, name: str, value: Any) -> None:
    """Set a span attribute if the value is not None.
    
    Args:
        span: The span to set the attribute on
        name: The name of the attribute
        value: The value to set
    """
    if value is not None:
        span.set_attribute(name, value)


def _set_request_params(span: Span, kwargs: Dict[str, Any], span_holder: SpanHolder) -> None:
    """Set common request parameters on the span and update span holder model.
    
    Args:
        span: The span to set attributes on
        kwargs: The keyword arguments containing model and parameter information
        span_holder: The span holder to update with model information
    """
    for model_tag in ("model", "model_id", "model_name"):
        if (model := kwargs.get(model_tag)) is not None:
            span_holder.request_model = model
            break
        elif (model := (kwargs.get("invocation_params") or {}).get(model_tag)) is not None:
            span_holder.request_model = model
            break
    else:
        model = "unknown"
    span.set_attribute(SpanAttributes.LLM_REQUEST_MODEL, model)
    # response is not available for LLM requests (as opposed to chat)
    span.set_attribute(SpanAttributes.LLM_RESPONSE_MODEL, model)

    if "invocation_params" in kwargs:
        params = kwargs["invocation_params"].get("params") or kwargs["invocation_params"]
    else:
        params = kwargs
    _set_span_attribute(
        span,
        SpanAttributes.LLM_REQUEST_MAX_TOKENS,
        params.get("max_tokens") or params.get("max_new_tokens"),
    )
    _set_span_attribute(
        span, SpanAttributes.LLM_REQUEST_TEMPERATURE, params.get("temperature")
    )
    _set_span_attribute(span, SpanAttributes.LLM_REQUEST_TOP_P, params.get("top_p"))


def _set_llm_request(
    span: Span,
    serialized: Dict[str, Any],
    prompts: List[str],
    kwargs: Any,
    span_holder: SpanHolder,
) -> None:
    """Set LLM request attributes on the span.
    
    Args:
        span: The span to set attributes on
        serialized: The serialized request data
        prompts: List of prompt strings
        kwargs: Additional keyword arguments
        span_holder: The span holder instance
    """
    _set_request_params(span, kwargs, span_holder)

    if should_send_prompts():
        for i, msg in enumerate(prompts):
            span.set_attribute(
                f"{SpanAttributes.LLM_PROMPTS}.{i}.role",
                "user",
            )
            span.set_attribute(
                f"{SpanAttributes.LLM_PROMPTS}.{i}.content",
                msg,
            )


def _set_chat_request(
    span: Span,
    serialized: Dict[str, Any],
    messages: List[List[BaseMessage]],
    kwargs: Any,
    span_holder: SpanHolder,
) -> None:
    """Set chat request attributes on the span.
    
    Args:
        span: The span to set attributes on
        serialized: The serialized request data
        messages: List of message lists, where each message is a BaseMessage
        kwargs: Additional keyword arguments
        span_holder: The span holder instance
    """
    _set_request_params(span, serialized.get("kwargs", {}), span_holder)

    if should_send_prompts():
        # Handle function definitions if present
        for i, function in enumerate(
            kwargs.get("invocation_params", {}).get("functions", [])
        ):
            prefix = f"{SpanAttributes.LLM_REQUEST_FUNCTIONS}.{i}"

            _set_span_attribute(span, f"{prefix}.name", function.get("name"))
            _set_span_attribute(
                span, f"{prefix}.description", function.get("description")
            )
            _set_span_attribute(
                span, f"{prefix}.parameters", json.dumps(function.get("parameters"))
            )

        # Handle messages with proper role mapping and content serialization
        i = 0
        for message in messages:
            for msg in message:
                span.set_attribute(
                    f"{SpanAttributes.LLM_PROMPTS}.{i}.role",
                    _message_type_to_role(msg.type),
                )
                # Handle both string and structured content
                if isinstance(msg.content, str):
                    span.set_attribute(
                        f"{SpanAttributes.LLM_PROMPTS}.{i}.content",
                        msg.content,
                    )
                else:
                    span.set_attribute(
                        f"{SpanAttributes.LLM_PROMPTS}.{i}.content",
                        json.dumps(msg.content, cls=CallbackFilteredJSONEncoder),
                    )
                i += 1


class TraceloopCallbackHandler(BaseCallbackHandler):
    """Callback handler for Langchain that emits OpenTelemetry traces and events."""

    def __init__(
        self,
        tracer: Tracer,
        event_logger: Optional[EventLogger] = None,
        duration_histogram: Optional[Histogram] = None,
        token_histogram: Optional[Histogram] = None,
        config: Optional[Config] = None,
    ) -> None:
        """Initialize the callback handler.
        
        Args:
            tracer: The OpenTelemetry tracer
            event_logger: Optional event logger for emitting events
            duration_histogram: Optional histogram for duration metrics
            token_histogram: Optional histogram for token usage metrics
            config: Optional configuration
        """
        super().__init__()
        self.tracer = tracer
        self.event_logger = event_logger
        self.duration_histogram = duration_histogram
        self.token_histogram = token_histogram
        self.config = config or Config()
        self._spans: Dict[UUID, SpanHolder] = {}

    def _emit_event(self, event: Dict[str, Any], span: Optional[Span] = None) -> None:
        """Emit an event if event logger is configured."""
        if self.event_logger and (self.config.capture_content or not event.get("attributes", {}).get(SpanAttributes.LLM_COMPLETION)):
            if span:
                span_ctx = span.get_span_context()
                event["trace_id"] = span_ctx.trace_id
                event["span_id"] = span_ctx.span_id
                event["trace_flags"] = span_ctx.trace_flags
            self.event_logger.emit(event)

    @staticmethod
    def _get_name_from_callback(
        serialized: Dict[str, Any],
        _tags: Optional[List[str]] = None,
        _metadata: Optional[Dict[str, Any]] = None,
        **kwargs: Any,
    ) -> str:
        """Get the name to be used for the span. Based on heuristic. Can be extended."""
        if serialized and "kwargs" in serialized and serialized["kwargs"].get("name"):
            return serialized["kwargs"]["name"]
        if kwargs.get("name"):
            return kwargs["name"]
        if serialized.get("name"):
            return serialized["name"]
        if "id" in serialized:
            return serialized["id"][-1]
        return "unknown"

<<<<<<< HEAD
=======
    def _get_span(self, run_id: UUID) -> Span:
        return self.spans[run_id].span

    def _end_span(self, span: Span, run_id: UUID) -> None:
        for child_id in self.spans[run_id].children:
            child_span = self.spans[child_id].span
            if child_span.end_time is None:  # avoid warning on ended spans
                child_span.end()
        span.end()

    def _create_span(
        self,
        run_id: UUID,
        parent_run_id: Optional[UUID],
        span_name: str,
        kind: SpanKind = SpanKind.INTERNAL,
        workflow_name: str = "",
        entity_name: str = "",
        entity_path: str = "",
        metadata: Optional[dict[str, Any]] = None,
    ) -> Span:
        if metadata is not None:
            current_association_properties = (
                context_api.get_value("association_properties") or {}
            )
            nonnull_metadata = dict([k, v] for k, v in metadata.items() if v is not None)
            context_api.attach(
                context_api.set_value(
                    "association_properties",
                    {**current_association_properties, **nonnull_metadata},
                )
            )

        if parent_run_id is not None and parent_run_id in self.spans:
            span = self.tracer.start_span(
                span_name,
                context=set_span_in_context(self.spans[parent_run_id].span),
                kind=kind,
            )
        else:
            span = self.tracer.start_span(span_name, kind=kind)

        span.set_attribute(SpanAttributes.TRACELOOP_WORKFLOW_NAME, workflow_name)
        span.set_attribute(SpanAttributes.TRACELOOP_ENTITY_PATH, entity_path)

        token = context_api.attach(
            context_api.set_value(SUPPRESS_LANGUAGE_MODEL_INSTRUMENTATION_KEY, True)
        )

        self.spans[run_id] = SpanHolder(
            span, token, None, [], workflow_name, entity_name, entity_path
        )

        if parent_run_id is not None and parent_run_id in self.spans:
            self.spans[parent_run_id].children.append(run_id)

        return span

    def _create_task_span(
        self,
        run_id: UUID,
        parent_run_id: Optional[UUID],
        name: str,
        kind: TraceloopSpanKindValues,
        workflow_name: str,
        entity_name: str = "",
        entity_path: str = "",
        metadata: Optional[dict[str, Any]] = None,
    ) -> Span:
        span_name = f"{name}.{kind.value}"
        span = self._create_span(
            run_id,
            parent_run_id,
            span_name,
            workflow_name=workflow_name,
            entity_name=entity_name,
            entity_path=entity_path,
            metadata=metadata,
        )

        span.set_attribute(SpanAttributes.TRACELOOP_SPAN_KIND, kind.value)
        span.set_attribute(SpanAttributes.TRACELOOP_ENTITY_NAME, entity_name)

        return span

    def _create_llm_span(
        self,
        run_id: UUID,
        parent_run_id: Optional[UUID],
        name: str,
        request_type: LLMRequestTypeValues,
        metadata: Optional[dict[str, Any]] = None,
    ) -> Span:
        workflow_name = self.get_workflow_name(parent_run_id)
        entity_path = self.get_entity_path(parent_run_id)

        span = self._create_span(
            run_id,
            parent_run_id,
            f"{name}.{request_type.value}",
            kind=SpanKind.CLIENT,
            workflow_name=workflow_name,
            entity_path=entity_path,
            metadata=metadata,
        )
        span.set_attribute(SpanAttributes.LLM_SYSTEM, "Langchain")
        span.set_attribute(SpanAttributes.LLM_REQUEST_TYPE, request_type.value)

        return span

>>>>>>> f5d95b41
    @dont_throw
    def on_chain_start(
        self,
        serialized: Dict[str, Any],
        inputs: Dict[str, Any],
        *,
        run_id: UUID,
        parent_run_id: Optional[UUID] = None,
        tags: Optional[List[str]] = None,
        metadata: Optional[Dict[str, Any]] = None,
        **kwargs: Any,
    ) -> None:
        """Run when chain starts running."""
        if not self._should_handle_event():
            return

        name = self._get_name_from_callback(serialized, tags, metadata, **kwargs)
        kind = (
            TraceloopSpanKindValues.WORKFLOW
            if parent_run_id is None or parent_run_id not in self._spans
            else TraceloopSpanKindValues.CHAIN
        )

        workflow_name = ""
        entity_path = ""
        if kind == TraceloopSpanKindValues.WORKFLOW:
            workflow_name = name
        else:
            workflow_name = self.get_workflow_name(str(parent_run_id)) if parent_run_id else ""
            entity_path = self.get_entity_path(str(parent_run_id)) if parent_run_id else ""

        span = self._create_span(
            run_id=run_id,
            parent_run_id=parent_run_id,
            span_name=name,
            kind=kind,
            workflow_name=workflow_name,
            entity_name=serialized.get("id", [""])[0],
            entity_path=entity_path,
            metadata=metadata,
        )

        if should_send_prompts():
            span.set_attribute(
                SpanAttributes.TRACELOOP_ENTITY_INPUT,
                json.dumps(
                    {
                        "inputs": inputs,
                        "tags": tags,
                        "metadata": metadata,
                        "kwargs": kwargs,
                    },
                    cls=CallbackFilteredJSONEncoder,
                ),
            )

        if self.event_logger:
            self._emit_event(
                create_chain_event(
                    chain_type=serialized.get("id", [""])[0],
                    inputs=inputs,
                    model=self._spans[run_id].request_model if run_id in self._spans else None,
                ),
                span,
            )

    @dont_throw
    def on_chain_end(
        self,
        outputs: Dict[str, Any],
        *,
        run_id: UUID,
        parent_run_id: Optional[UUID] = None,
        **kwargs: Any,
    ) -> None:
        """Run when chain ends running."""
        if not self._should_handle_event():
            return

        span_holder = self._spans[run_id]
        span = span_holder.span

        if should_send_prompts():
            span.set_attribute(
                SpanAttributes.TRACELOOP_ENTITY_OUTPUT,
                json.dumps(
                    {"outputs": outputs, "kwargs": kwargs},
                    cls=CallbackFilteredJSONEncoder,
                ),
            )

        if parent_run_id is None:
            context_api.attach(
                context_api.set_value(
                    SUPPRESS_LANGUAGE_MODEL_INSTRUMENTATION_KEY, False
                )
            )

        if self.duration_histogram:
            self.duration_histogram.record(
                time.time() - span_holder.start_time,
                {"workflow_name": span_holder.workflow_name},
            )

        self._end_span(span, run_id)

    @dont_throw
    def on_chat_model_start(
        self,
        serialized: Dict[str, Any],
        messages: List[List[BaseMessage]],
        *,
        run_id: UUID,
        tags: Optional[List[str]] = None,
        parent_run_id: Optional[UUID] = None,
        metadata: Optional[Dict[str, Any]] = None,
        **kwargs: Any,
    ) -> None:
        """Run when Chat Model starts running."""
        if not self._should_handle_event():
            return

        name = self._get_name_from_callback(serialized, tags, metadata, **kwargs)
        span = self._create_span(
            run_id=run_id,
            parent_run_id=parent_run_id,
            span_name=name,
            kind=LLMRequestTypeValues.CHAT,
            metadata=metadata,
        )

        _set_chat_request(span, serialized, messages, kwargs, self._spans[run_id])

        if self.event_logger:
            for message_list in messages:
                for message in message_list:
                    self._emit_event(
                        create_prompt_event(
                            content=message,
                            model=self._spans[run_id].request_model if run_id in self._spans else None,
                        ),
                        span,
                    )

    @dont_throw
    def on_llm_start(
        self,
        serialized: Dict[str, Any],
        prompts: List[str],
        *,
        run_id: UUID,
        tags: Optional[List[str]] = None,
        parent_run_id: Optional[UUID] = None,
        metadata: Optional[Dict[str, Any]] = None,
        **kwargs: Any,
    ) -> None:
        """Run when LLM starts running."""
        if not self._should_handle_event():
            return

        name = self._get_name_from_callback(serialized, tags, metadata, **kwargs)
        span = self._create_span(
            run_id=run_id,
            parent_run_id=parent_run_id,
            span_name=name,
            kind=LLMRequestTypeValues.COMPLETION,
            metadata=metadata,
        )

        _set_llm_request(span, serialized, prompts, kwargs, self._spans[run_id])

        if self.event_logger:
            for prompt in prompts:
                self._emit_event(
                    create_prompt_event(
                        content=prompt,
                        role="user",
                        model=self._spans[run_id].request_model if run_id in self._spans else None,
                    ),
                    span,
                )

    @dont_throw
    def on_llm_end(
        self,
        response: LLMResult,
        *,
        run_id: UUID,
        parent_run_id: Union[UUID, None] = None,
        **kwargs: Any,
    ):
        """Handle LLM end event."""
        if not self._should_handle_event():
            return

        span = self._get_span(run_id)
        if span:
            if hasattr(response, "generations"):
                for i, generation in enumerate(response.generations):
                    for j, gen in enumerate(generation):
                        if self.config.use_legacy_attributes:
                            span.set_attribute(
                                f"{SpanAttributes.LLM_COMPLETIONS}.{i}.{j}.content",
                                gen.text,
                            )
                        
                        if self.event_logger:
                            self._emit_event(
                                create_completion_event(
                                    completion=gen.text,
                                    model=self._spans[run_id].request_model if run_id in self._spans else None,
                                    role="assistant",
                                    finish_reason=getattr(gen, "finish_reason", None),
                                ),
                                span,
                            )

            if hasattr(response, "llm_output") and response.llm_output:
                if "token_usage" in response.llm_output:
                    token_usage = response.llm_output["token_usage"]
                    if self.token_histogram:
                        self.token_histogram.record(
                            token_usage.get("total_tokens", 0),
                            {
                                "type": "total",
                                "model": self._spans[run_id].request_model if run_id in self._spans else "unknown",
                            },
                        )

            self._end_span(span, run_id)

    @dont_throw
    def on_tool_start(
        self,
        serialized: dict[str, Any],
        input_str: str,
        *,
        run_id: UUID,
        parent_run_id: Optional[UUID] = None,
        tags: Optional[list[str]] = None,
        metadata: Optional[dict[str, Any]] = None,
        inputs: Optional[dict[str, Any]] = None,
        **kwargs: Any,
    ) -> None:
        """Handle tool start event."""
        if not self._should_handle_event():
            return

        span = self._create_task_span(
            run_id=run_id,
            parent_run_id=parent_run_id,
            name=self._get_name_from_callback(serialized, tags, metadata, **kwargs),
            kind=TraceloopSpanKindValues.TOOL,
            workflow_name=self.get_workflow_name(str(parent_run_id)) if parent_run_id else "",
            entity_name=serialized.get("name", ""),
            entity_path=self.get_entity_path(str(parent_run_id)) if parent_run_id else "",
            metadata=metadata,
        )

        if self.event_logger:
            self._emit_event(
                create_tool_event(
                    tool_name=serialized.get("name", ""),
                    tool_input={"input": input_str} if input_str else inputs or {},
                    model=self._spans[run_id].request_model if run_id in self._spans else None,
                ),
                span,
            )

    @dont_throw
    def on_tool_end(
        self,
        output: Any,
        *,
        run_id: UUID,
        parent_run_id: Optional[UUID] = None,
        **kwargs: Any,
    ) -> None:
        """Handle tool end event."""
        if not self._should_handle_event():
            return

        span = self._get_span(run_id)
        if span and self.event_logger:
            self._emit_event(
                create_tool_event(
                    tool_name=span.get_attribute(SpanAttributes.LLM_TOOL_NAME),
                    tool_input={},  # Already captured in start event
                    tool_output={"output": output} if output else {},
                    model=self._spans[run_id].request_model if run_id in self._spans else None,
                ),
                span,
            )

        self._end_span(span, run_id)

    def _should_handle_event(self) -> bool:
        """Check if the event should be handled."""
        return not (
            context_api.get_value(_SUPPRESS_INSTRUMENTATION_KEY)
            or context_api.get_value(SUPPRESS_LANGUAGE_MODEL_INSTRUMENTATION_KEY)
        )

    def _get_span(self, run_id: UUID) -> Span:
        """Get a span by its run ID."""
        return self._spans[run_id].span

    def _end_span(self, span: Span, run_id: UUID) -> None:
        """End a span and all its children."""
        for child_id in self._spans[run_id].children:
            child_span = self._spans[child_id].span
            if child_span.end_time is None:  # avoid warning on ended spans
                child_span.end()
        span.end()

    def _create_span(
        self,
        run_id: UUID,
        parent_run_id: Optional[UUID],
        span_name: str,
        kind: SpanKind = SpanKind.INTERNAL,
        workflow_name: str = "",
        entity_name: str = "",
        entity_path: str = "",
        metadata: Optional[Dict[str, Any]] = None,
    ) -> Span:
        """Create a new span with optional parent and metadata."""
        if metadata is not None:
            current_association_properties = (
                context_api.get_value("association_properties") or {}
            )
            context_api.attach(
                context_api.set_value(
                    "association_properties",
                    {**current_association_properties, **metadata},
                )
            )

        if parent_run_id is not None and parent_run_id in self._spans:
            span = self.tracer.start_span(
                span_name,
                context=set_span_in_context(self._spans[parent_run_id].span),
                kind=kind,
            )
        else:
            span = self.tracer.start_span(span_name, kind=kind)

        span.set_attribute(SpanAttributes.TRACELOOP_WORKFLOW_NAME, workflow_name)
        span.set_attribute(SpanAttributes.TRACELOOP_ENTITY_PATH, entity_path)

        token = context_api.attach(
            context_api.set_value(SUPPRESS_LANGUAGE_MODEL_INSTRUMENTATION_KEY, True)
        )

        self._spans[run_id] = SpanHolder(
            span, token, None, [], workflow_name, entity_name, entity_path
        )

        if parent_run_id is not None and parent_run_id in self._spans:
            self._spans[parent_run_id].children.append(run_id)

        return span

    def _create_task_span(
        self,
        run_id: UUID,
        parent_run_id: Optional[UUID],
        name: str,
        kind: TraceloopSpanKindValues,
        workflow_name: str,
        entity_name: str = "",
        entity_path: str = "",
        metadata: Optional[dict[str, Any]] = None,
    ) -> Span:
        span_name = f"{name}.{kind.value}"
        span = self._create_span(
            run_id,
            parent_run_id,
            span_name,
            workflow_name=workflow_name,
            entity_name=entity_name,
            entity_path=entity_path,
            metadata=metadata,
        )

        span.set_attribute(SpanAttributes.TRACELOOP_SPAN_KIND, kind.value)
        span.set_attribute(SpanAttributes.TRACELOOP_ENTITY_NAME, entity_name)

        return span

    def _create_llm_span(
        self,
        run_id: UUID,
        parent_run_id: Optional[UUID],
        name: str,
        request_type: LLMRequestTypeValues,
        metadata: Optional[dict[str, Any]] = None,
    ) -> Span:
        workflow_name = self.get_workflow_name(parent_run_id)
        entity_path = self.get_entity_path(parent_run_id)

        span = self._create_span(
            run_id,
            parent_run_id,
            f"{name}.{request_type.value}",
            kind=SpanKind.CLIENT,
            workflow_name=workflow_name,
            entity_path=entity_path,
            metadata=metadata,
        )
        span.set_attribute(SpanAttributes.LLM_SYSTEM, "Langchain")
        span.set_attribute(SpanAttributes.LLM_REQUEST_TYPE, request_type.value)

        return span

    def get_parent_span(self, parent_run_id: Optional[str] = None):
        if parent_run_id is None:
            return None
        return self._spans[parent_run_id]

    def get_workflow_name(self, run_id: str) -> str:
        """Get the workflow name for a given run ID."""
        return self._spans[UUID(run_id)].workflow_name if UUID(run_id) in self._spans else ""

    def get_entity_path(self, run_id: str) -> str:
        """Get the entity path for a given run ID."""
        return self._spans[UUID(run_id)].entity_path if UUID(run_id) in self._spans else ""<|MERGE_RESOLUTION|>--- conflicted
+++ resolved
@@ -240,119 +240,6 @@
             return serialized["id"][-1]
         return "unknown"
 
-<<<<<<< HEAD
-=======
-    def _get_span(self, run_id: UUID) -> Span:
-        return self.spans[run_id].span
-
-    def _end_span(self, span: Span, run_id: UUID) -> None:
-        for child_id in self.spans[run_id].children:
-            child_span = self.spans[child_id].span
-            if child_span.end_time is None:  # avoid warning on ended spans
-                child_span.end()
-        span.end()
-
-    def _create_span(
-        self,
-        run_id: UUID,
-        parent_run_id: Optional[UUID],
-        span_name: str,
-        kind: SpanKind = SpanKind.INTERNAL,
-        workflow_name: str = "",
-        entity_name: str = "",
-        entity_path: str = "",
-        metadata: Optional[dict[str, Any]] = None,
-    ) -> Span:
-        if metadata is not None:
-            current_association_properties = (
-                context_api.get_value("association_properties") or {}
-            )
-            nonnull_metadata = dict([k, v] for k, v in metadata.items() if v is not None)
-            context_api.attach(
-                context_api.set_value(
-                    "association_properties",
-                    {**current_association_properties, **nonnull_metadata},
-                )
-            )
-
-        if parent_run_id is not None and parent_run_id in self.spans:
-            span = self.tracer.start_span(
-                span_name,
-                context=set_span_in_context(self.spans[parent_run_id].span),
-                kind=kind,
-            )
-        else:
-            span = self.tracer.start_span(span_name, kind=kind)
-
-        span.set_attribute(SpanAttributes.TRACELOOP_WORKFLOW_NAME, workflow_name)
-        span.set_attribute(SpanAttributes.TRACELOOP_ENTITY_PATH, entity_path)
-
-        token = context_api.attach(
-            context_api.set_value(SUPPRESS_LANGUAGE_MODEL_INSTRUMENTATION_KEY, True)
-        )
-
-        self.spans[run_id] = SpanHolder(
-            span, token, None, [], workflow_name, entity_name, entity_path
-        )
-
-        if parent_run_id is not None and parent_run_id in self.spans:
-            self.spans[parent_run_id].children.append(run_id)
-
-        return span
-
-    def _create_task_span(
-        self,
-        run_id: UUID,
-        parent_run_id: Optional[UUID],
-        name: str,
-        kind: TraceloopSpanKindValues,
-        workflow_name: str,
-        entity_name: str = "",
-        entity_path: str = "",
-        metadata: Optional[dict[str, Any]] = None,
-    ) -> Span:
-        span_name = f"{name}.{kind.value}"
-        span = self._create_span(
-            run_id,
-            parent_run_id,
-            span_name,
-            workflow_name=workflow_name,
-            entity_name=entity_name,
-            entity_path=entity_path,
-            metadata=metadata,
-        )
-
-        span.set_attribute(SpanAttributes.TRACELOOP_SPAN_KIND, kind.value)
-        span.set_attribute(SpanAttributes.TRACELOOP_ENTITY_NAME, entity_name)
-
-        return span
-
-    def _create_llm_span(
-        self,
-        run_id: UUID,
-        parent_run_id: Optional[UUID],
-        name: str,
-        request_type: LLMRequestTypeValues,
-        metadata: Optional[dict[str, Any]] = None,
-    ) -> Span:
-        workflow_name = self.get_workflow_name(parent_run_id)
-        entity_path = self.get_entity_path(parent_run_id)
-
-        span = self._create_span(
-            run_id,
-            parent_run_id,
-            f"{name}.{request_type.value}",
-            kind=SpanKind.CLIENT,
-            workflow_name=workflow_name,
-            entity_path=entity_path,
-            metadata=metadata,
-        )
-        span.set_attribute(SpanAttributes.LLM_SYSTEM, "Langchain")
-        span.set_attribute(SpanAttributes.LLM_REQUEST_TYPE, request_type.value)
-
-        return span
-
->>>>>>> f5d95b41
     @dont_throw
     def on_chain_start(
         self,
@@ -684,10 +571,11 @@
             current_association_properties = (
                 context_api.get_value("association_properties") or {}
             )
+            nonnull_metadata = dict([k, v] for k, v in metadata.items() if v is not None)
             context_api.attach(
                 context_api.set_value(
                     "association_properties",
-                    {**current_association_properties, **metadata},
+                    {**current_association_properties, **nonnull_metadata},
                 )
             )
 
