--- conflicted
+++ resolved
@@ -142,12 +142,8 @@
     )
 
     assert hugging_face_span.attributes[SpanAttributes.LLM_REQUEST_TYPE] == "completion"
-<<<<<<< HEAD
     assert hugging_face_span.attributes[SpanAttributes.GEN_AI_REQUEST_MODEL] == "unknown"
-=======
-    assert hugging_face_span.attributes[SpanAttributes.LLM_REQUEST_MODEL] == "unknown"
     assert hugging_face_span.attributes[SpanAttributes.LLM_SYSTEM] == "HuggingFace"
->>>>>>> 87f8932d
     assert (
         hugging_face_span.attributes[f"{SpanAttributes.GEN_AI_PROMPT}.0.content"]
         == "System: You are a helpful assistant\nHuman: tell me a short joke"
@@ -280,12 +276,8 @@
     openai_span = next(span for span in spans if span.name == "ChatOpenAI.chat")
 
     assert openai_span.attributes[SpanAttributes.LLM_REQUEST_TYPE] == "chat"
-<<<<<<< HEAD
     assert openai_span.attributes[SpanAttributes.GEN_AI_REQUEST_MODEL] == "gpt-4o-mini"
-=======
-    assert openai_span.attributes[SpanAttributes.LLM_REQUEST_MODEL] == "gpt-4o-mini"
     assert openai_span.attributes[SpanAttributes.LLM_SYSTEM] == "openai"
->>>>>>> 87f8932d
     assert (
         (openai_span.attributes[f"{SpanAttributes.GEN_AI_PROMPT}.0.content"])
         == "You are a helpful assistant"
@@ -669,14 +661,9 @@
     )
 
     assert anthropic_span.attributes[SpanAttributes.LLM_REQUEST_TYPE] == "chat"
-<<<<<<< HEAD
     assert anthropic_span.attributes[SpanAttributes.GEN_AI_REQUEST_MODEL] == "claude-2.1"
+    assert anthropic_span.attributes[SpanAttributes.GEN_AI_SYSTEM] == "Anthropic"
     assert anthropic_span.attributes[SpanAttributes.GEN_AI_REQUEST_TEMPERATURE] == 0.5
-=======
-    assert anthropic_span.attributes[SpanAttributes.LLM_REQUEST_MODEL] == "claude-2.1"
-    assert anthropic_span.attributes[SpanAttributes.LLM_SYSTEM] == "Anthropic"
-    assert anthropic_span.attributes[SpanAttributes.LLM_REQUEST_TEMPERATURE] == 0.5
->>>>>>> 87f8932d
     assert (
         (anthropic_span.attributes[f"{SpanAttributes.GEN_AI_PROMPT}.0.content"])
         == "You are a helpful assistant"
