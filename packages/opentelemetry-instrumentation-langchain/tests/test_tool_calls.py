import json
from typing import List

import pytest
from langchain_anthropic import ChatAnthropic
from langchain_core.messages import (
    AIMessage,
    BaseMessage,
    HumanMessage,
    SystemMessage,
    ToolMessage,
)
from langchain_openai import ChatOpenAI
from opentelemetry.sdk._logs import LogData
from opentelemetry.semconv._incubating.attributes import (
    event_attributes as EventAttributes,
)
from opentelemetry.semconv._incubating.attributes import (
    gen_ai_attributes as GenAIAttributes,
)
from opentelemetry.semconv_ai import SpanAttributes


def food_analysis(
    name: str, healthy: bool, calories: int, taste_profile: List[str]
) -> str:
    return "pass"


@pytest.mark.vcr
def test_tool_calls(instrument_legacy, span_exporter, log_exporter):
    query_text = "Analyze the following food item: avocado"
    query = [HumanMessage(content=query_text)]
    model = ChatOpenAI(model="gpt-3.5-turbo", temperature=0)
    model_with_tools = model.bind_tools([food_analysis])
    result = model_with_tools.invoke(query)
    spans = span_exporter.get_finished_spans()

    span_names = set(span.name for span in spans)
    expected_spans = {"ChatOpenAI.chat"}
    assert expected_spans.issubset(span_names)

    chat_span = next(span for span in spans if span.name == "ChatOpenAI.chat")

    assert chat_span.attributes[f"{SpanAttributes.LLM_REQUEST_FUNCTIONS}.0.name"] == "food_analysis"
    assert json.loads(chat_span.attributes[f"{SpanAttributes.LLM_REQUEST_FUNCTIONS}.0.parameters"]) == {
        "properties": {
            "name": {"type": "string"},
            "healthy": {"type": "boolean"},
            "calories": {"type": "integer"},
            "taste_profile": {"type": "array", "items": {"type": "string"}},
        },
        "required": ["name", "healthy", "calories", "taste_profile"],
        "type": "object",
    }

    assert chat_span.attributes[f"{SpanAttributes.LLM_PROMPTS}.0.content"] == query_text
    assert (
        chat_span.attributes[f"{SpanAttributes.LLM_COMPLETIONS}.0.tool_calls.0.name"]
        == "food_analysis"
    )

    arguments = chat_span.attributes[
        f"{SpanAttributes.LLM_COMPLETIONS}.0.tool_calls.0.arguments"
    ]
    assert json.loads(arguments) == json.loads(
        result.model_dump()
        .get("additional_kwargs")
        .get("tool_calls")[0]
        .get("function")
        .get("arguments")
    )

    logs = log_exporter.get_finished_logs()
    assert (
        len(logs) == 0
    ), "Assert that it doesn't emit logs when use_legacy_attributes is True"


@pytest.mark.vcr
def test_tool_calls_with_events_with_content(
    instrument_with_content, span_exporter, log_exporter
):
    query_text = "Analyze the following food item: avocado"
    query = [HumanMessage(content=query_text)]
    model = ChatOpenAI(model="gpt-3.5-turbo", temperature=0)
    model_with_tools = model.bind_tools([food_analysis])
    model_with_tools.invoke(query)
    spans = span_exporter.get_finished_spans()

    span_names = set(span.name for span in spans)
    expected_spans = {"ChatOpenAI.chat"}
    assert expected_spans.issubset(span_names)

    logs = log_exporter.get_finished_logs()
    assert len(logs) == 2

    # Validate user message Event
    assert_message_in_logs(logs[0], "gen_ai.user.message", {"content": query_text})

    # Validate AI choice Event
    choice_event = {
        "index": 0,
        "finish_reason": "tool_calls",
        "message": {"content": ""},
        "tool_calls": [
            {
                "function": {
                    "arguments": {
                        "calories": 240,
                        "healthy": True,
                        "name": "avocado",
                        "taste_profile": ["creamy", "buttery", "nutty"],
                    },
                    "name": "food_analysis",
                },
                "id": "call_eZXHC28rALvooYh4VGZgVQ9t",
                "type": "function",
            }
        ],
    }
    assert_message_in_logs(logs[1], "gen_ai.choice", choice_event)


@pytest.mark.vcr
def test_tool_calls_with_events_with_no_content(
    instrument_with_no_content, span_exporter, log_exporter
):
    query_text = "Analyze the following food item: avocado"
    query = [HumanMessage(content=query_text)]
    model = ChatOpenAI(model="gpt-3.5-turbo", temperature=0)
    model_with_tools = model.bind_tools([food_analysis])
    model_with_tools.invoke(query)
    spans = span_exporter.get_finished_spans()

    span_names = set(span.name for span in spans)
    expected_spans = {"ChatOpenAI.chat"}
    assert expected_spans.issubset(span_names)

    logs = log_exporter.get_finished_logs()
    assert len(logs) == 2

    # Validate user message Event
    assert_message_in_logs(logs[0], "gen_ai.user.message", {})

    # Validate AI choice Event
    choice_event = {
        "index": 0,
        "finish_reason": "tool_calls",
        "message": {},
        "tool_calls": [
            {
                "function": {"name": "food_analysis"},
                "id": "call_eZXHC28rALvooYh4VGZgVQ9t",
                "type": "function",
            }
        ],
    }
    assert_message_in_logs(logs[1], "gen_ai.choice", choice_event)


@pytest.mark.vcr
def test_tool_calls_with_history(instrument_legacy, span_exporter, log_exporter):
    def get_weather(location: str) -> str:
        return "sunny"

    messages: list[BaseMessage] = [
        SystemMessage(content="Be crisp and friendly."),
        HumanMessage(content="Hey, what's the weather in San Francisco?"),
        AIMessage(
            content="",
            tool_calls=[
                {
                    "name": "get_weather",
                    "args": {"location": "San Francisco"},
                    "id": "tool_123",
                    "type": "tool_call",
                }
            ],
        ),
        ToolMessage(content="Sunny as always!", tool_call_id="tool_123"),
        HumanMessage(content="What's the weather in London?"),
    ]
    model = ChatOpenAI(model="gpt-4.1-nano", temperature=0)
    model_with_tools = model.bind_tools([get_weather])
    result = model_with_tools.invoke(messages)
    spans = span_exporter.get_finished_spans()

    assert len(spans) == 1
    chat_span = spans[0]
    assert chat_span.name == "ChatOpenAI.chat"

<<<<<<< HEAD
    assert (
        chat_span.attributes[f"{SpanAttributes.LLM_PROMPTS}.0.content"]
        == messages[0].content
    )
=======
    assert chat_span.attributes[f"{SpanAttributes.LLM_REQUEST_FUNCTIONS}.0.name"] == "get_weather"
    assert json.loads(chat_span.attributes[f"{SpanAttributes.LLM_REQUEST_FUNCTIONS}.0.parameters"]) == {
        "properties": {
            "location": {"type": "string"},
        },
        "required": ["location"],
        "type": "object",
    }

    assert chat_span.attributes[f"{SpanAttributes.LLM_PROMPTS}.0.content"] == messages[0].content
>>>>>>> 3e8558d8
    assert chat_span.attributes[f"{SpanAttributes.LLM_PROMPTS}.0.role"] == "system"

    assert (
        chat_span.attributes[f"{SpanAttributes.LLM_PROMPTS}.1.content"]
        == messages[1].content
    )
    assert chat_span.attributes[f"{SpanAttributes.LLM_PROMPTS}.1.role"] == "user"

    assert (
        chat_span.attributes[f"{SpanAttributes.LLM_PROMPTS}.2.tool_calls.0.name"]
        == messages[2].tool_calls[0]["name"]
    )
    assert (
        json.loads(
            chat_span.attributes[
                f"{SpanAttributes.LLM_PROMPTS}.2.tool_calls.0.arguments"
            ]
        )
        == messages[2].tool_calls[0]["args"]
    )
    assert (
        chat_span.attributes[f"{SpanAttributes.LLM_PROMPTS}.2.tool_calls.0.id"]
        == messages[2].tool_calls[0]["id"]
    )
    assert chat_span.attributes[f"{SpanAttributes.LLM_PROMPTS}.2.role"] == "assistant"

    assert (
        chat_span.attributes[f"{SpanAttributes.LLM_PROMPTS}.3.content"]
        == messages[3].content
    )
    assert chat_span.attributes[f"{SpanAttributes.LLM_PROMPTS}.3.role"] == "tool"
    assert chat_span.attributes[f"{SpanAttributes.LLM_PROMPTS}.3.tool_call_id"] == messages[3].tool_call_id

    assert (
        chat_span.attributes[f"{SpanAttributes.LLM_PROMPTS}.4.content"]
        == messages[4].content
    )
    assert chat_span.attributes[f"{SpanAttributes.LLM_PROMPTS}.4.role"] == "user"

    assert (
        chat_span.attributes[f"{SpanAttributes.LLM_COMPLETIONS}.0.tool_calls.0.name"]
        == "get_weather"
    )

    arguments = chat_span.attributes[
        f"{SpanAttributes.LLM_COMPLETIONS}.0.tool_calls.0.arguments"
    ]
    result_arguments = result.model_dump()["additional_kwargs"]["tool_calls"][0][
        "function"
    ]["arguments"]
    assert json.loads(arguments) == json.loads(result_arguments)

    logs = log_exporter.get_finished_logs()
    assert (
        len(logs) == 0
    ), "Assert that it doesn't emit logs when use_legacy_attributes is True"


@pytest.mark.vcr
def test_tool_calls_with_history_with_events_with_content(
    instrument_with_content, span_exporter, log_exporter
):
    def get_weather(location: str) -> str:
        return "sunny"

    messages: list[BaseMessage] = [
        SystemMessage(content="Be crisp and friendly."),
        HumanMessage(content="Hey, what's the weather in San Francisco?"),
        AIMessage(
            content="",
            tool_calls=[
                {
                    "name": "get_weather",
                    "args": {"location": "San Francisco"},
                    "id": "tool_123",
                    "type": "tool_call",
                }
            ],
        ),
        ToolMessage(content="Sunny as always!", tool_call_id="tool_123"),
        HumanMessage(content="What's the weather in London?"),
    ]
    model = ChatOpenAI(model="gpt-4.1-nano", temperature=0)
    model_with_tools = model.bind_tools([get_weather])
    result = model_with_tools.invoke(messages)
    spans = span_exporter.get_finished_spans()

    assert len(spans) == 1
    chat_span = spans[0]
    assert chat_span.name == "ChatOpenAI.chat"

    logs = log_exporter.get_finished_logs()
    assert len(logs) == 6

    # Validate system message Event
    assert_message_in_logs(
        logs[0], "gen_ai.system.message", {"content": "Be crisp and friendly."}
    )

    # Validate user message Event
    assert_message_in_logs(
        logs[1],
        "gen_ai.user.message",
        {"content": "Hey, what's the weather in San Francisco?"},
    )

    # Validate AI message Event
    assert_message_in_logs(
        logs[2],
        "gen_ai.assistant.message",
        {
            "content": "",
            "tool_calls": [
                {
                    "id": messages[2].tool_calls[0]["id"],
                    "function": {
                        "name": messages[2].tool_calls[0]["name"],
                        "arguments": messages[2].tool_calls[0]["args"],
                    },
                    "type": "function",
                }
            ],
        },
    )

    # Validate tool message Event
    assert_message_in_logs(
        logs[3], "gen_ai.tool.message", {"content": "Sunny as always!"}
    )

    # Validate second user message Event
    assert_message_in_logs(
        logs[4], "gen_ai.user.message", {"content": "What's the weather in London?"}
    )

    # Validate AI choice Event
    tool_call = result.model_dump()["additional_kwargs"]["tool_calls"][0]
    choice_event = {
        "index": 0,
        "message": {"content": ""},
        "finish_reason": "tool_calls",
        "tool_calls": [
            {
                "id": tool_call["id"],
                "function": {
                    "name": tool_call["function"]["name"],
                    "arguments": json.loads(tool_call["function"]["arguments"]),
                },
                "type": "function",
            }
        ],
    }
    assert_message_in_logs(logs[5], "gen_ai.choice", choice_event)


@pytest.mark.vcr
def test_tool_calls_with_history_with_events_with_no_content(
    instrument_with_no_content, span_exporter, log_exporter
):
    def get_weather(location: str) -> str:
        return "sunny"

    messages: list[BaseMessage] = [
        SystemMessage(content="Be crisp and friendly."),
        HumanMessage(content="Hey, what's the weather in San Francisco?"),
        AIMessage(
            content="",
            tool_calls=[
                {
                    "name": "get_weather",
                    "args": {"location": "San Francisco"},
                    "id": "tool_123",
                    "type": "tool_call",
                }
            ],
        ),
        ToolMessage(content="Sunny as always!", tool_call_id="tool_123"),
        HumanMessage(content="What's the weather in London?"),
    ]
    model = ChatOpenAI(model="gpt-4.1-nano", temperature=0)
    model_with_tools = model.bind_tools([get_weather])
    result = model_with_tools.invoke(messages)
    spans = span_exporter.get_finished_spans()

    assert len(spans) == 1
    chat_span = spans[0]
    assert chat_span.name == "ChatOpenAI.chat"

    logs = log_exporter.get_finished_logs()
    assert len(logs) == 6

    # Validate system message Event
    assert_message_in_logs(logs[0], "gen_ai.system.message", {})

    # Validate user message Event
    assert_message_in_logs(logs[1], "gen_ai.user.message", {})

    # Validate AI message Event
    assert_message_in_logs(
        logs[2],
        "gen_ai.assistant.message",
        {
            "tool_calls": [
                {
                    "id": messages[2].tool_calls[0]["id"],
                    "function": {"name": "get_weather"},
                    "type": "function",
                }
            ],
        },
    )

    # Validate tool message Event
    assert_message_in_logs(logs[3], "gen_ai.tool.message", {})

    # Validate second user message Event
    assert_message_in_logs(logs[4], "gen_ai.user.message", {})

    # Validate AI choice Event
    tool_call = result.model_dump()["additional_kwargs"]["tool_calls"][0]
    choice_event = {
        "index": 0,
        "message": {},
        "finish_reason": "tool_calls",
        "tool_calls": [
            {
                "id": tool_call["id"],
                "function": {"name": "get_weather"},
                "type": "function",
            }
        ],
    }
    assert_message_in_logs(logs[5], "gen_ai.choice", choice_event)


@pytest.mark.vcr
def test_tool_calls_anthropic_text_block(
    instrument_legacy, span_exporter, log_exporter
):
    # This test checks for cases when anthropic prepends a tool call with a text block.

    def get_weather(location: str) -> str:
        return "sunny"

    def get_news(location: str) -> str:
        return "Not much"

    messages: list[BaseMessage] = [
        HumanMessage(
            content="Hey, what's the weather in San Francisco? Also, any news in town?"
        ),
    ]
    model = ChatAnthropic(model="claude-3-5-haiku-latest")
    model_with_tools = model.bind_tools([get_weather, get_news])
    result = model_with_tools.invoke(messages)
    spans = span_exporter.get_finished_spans()

    assert len(spans) == 1
    chat_span = spans[0]
    assert chat_span.name == "ChatAnthropic.chat"
<<<<<<< HEAD
    assert (
        chat_span.attributes[f"{SpanAttributes.LLM_PROMPTS}.0.content"]
        == messages[0].content
    )
=======

    assert chat_span.attributes[f"{SpanAttributes.LLM_REQUEST_FUNCTIONS}.0.name"] == "get_weather"
    assert json.loads(chat_span.attributes[f"{SpanAttributes.LLM_REQUEST_FUNCTIONS}.0.parameters"]) == {
        "properties": {
            "location": {"type": "string"},
        },
        "required": ["location"],
        "type": "object",
    }

    assert chat_span.attributes[f"{SpanAttributes.LLM_REQUEST_FUNCTIONS}.1.name"] == "get_news"
    assert json.loads(chat_span.attributes[f"{SpanAttributes.LLM_REQUEST_FUNCTIONS}.1.parameters"]) == {
        "properties": {
            "location": {"type": "string"},
        },
        "required": ["location"],
        "type": "object",
    }

    assert chat_span.attributes[f"{SpanAttributes.LLM_PROMPTS}.0.content"] == messages[0].content
>>>>>>> 3e8558d8
    assert chat_span.attributes[f"{SpanAttributes.LLM_PROMPTS}.0.role"] == "user"

    assert (
        chat_span.attributes[f"{SpanAttributes.LLM_COMPLETIONS}.0.role"] == "assistant"
    )
    # Test that we write both the content and the tool calls
    assert (
        chat_span.attributes[f"{SpanAttributes.LLM_COMPLETIONS}.0.content"]
        == result.content[0]["text"]
    )
    assert (
        chat_span.attributes[f"{SpanAttributes.LLM_COMPLETIONS}.0.tool_calls.0.id"]
        == "toolu_016q9vtSd8CY2vnZSpEp1j4o"
    )
    assert (
        chat_span.attributes[f"{SpanAttributes.LLM_COMPLETIONS}.0.tool_calls.0.name"]
        == "get_weather"
    )
    assert json.loads(
        chat_span.attributes[
            f"{SpanAttributes.LLM_COMPLETIONS}.0.tool_calls.0.arguments"
        ]
    ) == {"location": "San Francisco"}

    logs = log_exporter.get_finished_logs()
    assert (
        len(logs) == 0
    ), "Assert that it doesn't emit logs when use_legacy_attributes is True"


@pytest.mark.vcr
def test_tool_calls_anthropic_text_block_with_events_with_content(
    instrument_with_content, span_exporter, log_exporter
):
    # This test checks for cases when anthropic prepends a tool call with a text block.

    def get_weather(location: str) -> str:
        return "sunny"

    def get_news(location: str) -> str:
        return "Not much"

    messages: list[BaseMessage] = [
        HumanMessage(
            content="Hey, what's the weather in San Francisco? Also, any news in town?"
        ),
    ]
    model = ChatAnthropic(model="claude-3-5-haiku-latest")
    model_with_tools = model.bind_tools([get_weather, get_news])
    result = model_with_tools.invoke(messages)
    spans = span_exporter.get_finished_spans()

    assert len(spans) == 1
    chat_span = spans[0]
    assert chat_span.name == "ChatAnthropic.chat"

    logs = log_exporter.get_finished_logs()
    assert len(logs) == 2

    # Validate user message Event
    assert_message_in_logs(
        logs[0],
        "gen_ai.user.message",
        {
            "content": "Hey, what's the weather in San Francisco? Also, any news in town?"
        },
    )

    # Validate AI choice Event
    result_dict = result.model_dump()
    choice_event = {
        "index": 0,
        "message": {"content": result_dict["content"][0]["text"]},
        "finish_reason": "unknown",
        "tool_calls": [
            {
                "id": result_dict["content"][1]["id"],
                "function": {
                    "name": result_dict["content"][1]["name"],
                    "arguments": result_dict["content"][1]["input"],
                },
                "type": "function",
            }
        ],
    }
    assert_message_in_logs(logs[1], "gen_ai.choice", choice_event)


@pytest.mark.vcr
def test_tool_calls_anthropic_text_block_with_events_with_no_content(
    instrument_with_no_content, span_exporter, log_exporter
):
    # This test checks for cases when anthropic prepends a tool call with a text block.

    def get_weather(location: str) -> str:
        return "sunny"

    def get_news(location: str) -> str:
        return "Not much"

    messages: list[BaseMessage] = [
        HumanMessage(
            content="Hey, what's the weather in San Francisco? Also, any news in town?"
        ),
    ]
    model = ChatAnthropic(model="claude-3-5-haiku-latest")
    model_with_tools = model.bind_tools([get_weather, get_news])
    result = model_with_tools.invoke(messages)
    spans = span_exporter.get_finished_spans()

    assert len(spans) == 1
    chat_span = spans[0]
    assert chat_span.name == "ChatAnthropic.chat"

    logs = log_exporter.get_finished_logs()
    assert len(logs) == 2

    # Validate user message Event
    assert_message_in_logs(logs[0], "gen_ai.user.message", {})

    # Validate AI choice Event
    result_dict = result.model_dump()
    choice_event = {
        "index": 0,
        "message": {},
        "finish_reason": "unknown",
        "tool_calls": [
            {
                "id": result_dict["content"][1]["id"],
                "function": {"name": result_dict["content"][1]["name"]},
                "type": "function",
            }
        ],
    }
    assert_message_in_logs(logs[1], "gen_ai.choice", choice_event)


@pytest.mark.vcr
def test_tool_calls_anthropic_text_block_and_history(
    instrument_legacy, span_exporter, log_exporter
):
    # This test checks for cases when anthropic prepends a tool call with a text block
    # and then the response messaged is added to the history.
    def get_weather(location: str) -> str:
        return "sunny"

    def get_news(location: str) -> str:
        return "Not much"

    messages: list[BaseMessage] = [
        HumanMessage(
            content="Hey, what's the weather in San Francisco? Also, any news in town?"
        ),
        AIMessage(
            content=[
                {
                    "text": "I'll help you with that by checking the weather and news"
                    " for San Francisco right away.\n\nFirst, let's check the weather:",
                    "type": "text",
                },
                {
                    "id": "toolu_016q9vtSd8CY2vnZSpEp1j4o",
                    "input": {"location": "San Francisco"},
                    "name": "get_weather",
                    "type": "tool_use",
                },
            ],
            tool_calls=[
                {
                    "name": "get_weather",
                    "args": {"location": "San Francisco"},
                    "id": "toolu_016q9vtSd8CY2vnZSpEp1j4o",
                    "type": "tool_call",
                }
            ],
        ),
        ToolMessage(
            content="Sunny as always!", tool_call_id="toolu_016q9vtSd8CY2vnZSpEp1j4o"
        ),
    ]
    model = ChatAnthropic(model="claude-3-5-haiku-latest")
    model_with_tools = model.bind_tools([get_weather, get_news])
    result = model_with_tools.invoke(messages)
    spans = span_exporter.get_finished_spans()

    assert len(spans) == 1
    chat_span = spans[0]
    assert chat_span.name == "ChatAnthropic.chat"
<<<<<<< HEAD
    assert (
        chat_span.attributes[f"{SpanAttributes.LLM_PROMPTS}.0.content"]
        == messages[0].content
    )
=======

    assert chat_span.attributes[f"{SpanAttributes.LLM_REQUEST_FUNCTIONS}.0.name"] == "get_weather"
    assert json.loads(chat_span.attributes[f"{SpanAttributes.LLM_REQUEST_FUNCTIONS}.0.parameters"]) == {
        "properties": {
            "location": {"type": "string"},
        },
        "required": ["location"],
        "type": "object",
    }

    assert chat_span.attributes[f"{SpanAttributes.LLM_REQUEST_FUNCTIONS}.1.name"] == "get_news"
    assert json.loads(chat_span.attributes[f"{SpanAttributes.LLM_REQUEST_FUNCTIONS}.1.parameters"]) == {
        "properties": {
            "location": {"type": "string"},
        },
        "required": ["location"],
        "type": "object",
    }

    assert chat_span.attributes[f"{SpanAttributes.LLM_PROMPTS}.0.content"] == messages[0].content
>>>>>>> 3e8558d8
    assert chat_span.attributes[f"{SpanAttributes.LLM_PROMPTS}.0.role"] == "user"
    assert chat_span.attributes[f"{SpanAttributes.LLM_PROMPTS}.1.role"] == "assistant"

    assert (
        chat_span.attributes[f"{SpanAttributes.LLM_PROMPTS}.1.tool_calls.0.name"]
        == messages[1].tool_calls[0]["name"]
    )
    assert (
        json.loads(
            chat_span.attributes[
                f"{SpanAttributes.LLM_PROMPTS}.1.tool_calls.0.arguments"
            ]
        )
        == messages[1].tool_calls[0]["args"]
    )
    assert (
        chat_span.attributes[f"{SpanAttributes.LLM_PROMPTS}.1.tool_calls.0.id"]
        == messages[1].tool_calls[0]["id"]
    )

    assert chat_span.attributes[f"{SpanAttributes.LLM_PROMPTS}.2.role"] == "tool"
<<<<<<< HEAD
    assert (
        chat_span.attributes[f"{SpanAttributes.LLM_PROMPTS}.2.content"]
        == messages[2].content
    )
=======
    assert chat_span.attributes[f"{SpanAttributes.LLM_PROMPTS}.2.content"] == messages[2].content
    assert chat_span.attributes[f"{SpanAttributes.LLM_PROMPTS}.2.tool_call_id"] == messages[2].tool_call_id
>>>>>>> 3e8558d8

    assert (
        chat_span.attributes[f"{SpanAttributes.LLM_COMPLETIONS}.0.role"] == "assistant"
    )
    # Test that we write both the content and the tool calls
    assert (
        chat_span.attributes[f"{SpanAttributes.LLM_COMPLETIONS}.0.content"]
        == result.content[0]["text"]
    )
    assert (
        chat_span.attributes[f"{SpanAttributes.LLM_COMPLETIONS}.0.tool_calls.0.id"]
        == "toolu_012guEZNJ5yH5jxHKWAkzCzh"
    )
    assert (
        chat_span.attributes[f"{SpanAttributes.LLM_COMPLETIONS}.0.tool_calls.0.name"]
        == "get_news"
    )
    assert json.loads(
        chat_span.attributes[
            f"{SpanAttributes.LLM_COMPLETIONS}.0.tool_calls.0.arguments"
        ]
    ) == {"location": "San Francisco"}

    logs = log_exporter.get_finished_logs()
    assert (
        len(logs) == 0
    ), "Assert that it doesn't emit logs when use_legacy_attributes is True"


@pytest.mark.vcr
def test_tool_calls_anthropic_text_block_and_history_with_events_with_content(
    instrument_with_content, span_exporter, log_exporter
):
    # This test checks for cases when anthropic prepends a tool call with a text block
    # and then the response messaged is added to the history.
    def get_weather(location: str) -> str:
        return "sunny"

    def get_news(location: str) -> str:
        return "Not much"

    messages: list[BaseMessage] = [
        HumanMessage(
            content="Hey, what's the weather in San Francisco? Also, any news in town?"
        ),
        AIMessage(
            content=[
                {
                    "text": "I'll help you with that by checking the weather and news"
                    " for San Francisco right away.\n\nFirst, let's check the weather:",
                    "type": "text",
                },
                {
                    "id": "toolu_016q9vtSd8CY2vnZSpEp1j4o",
                    "input": {"location": "San Francisco"},
                    "name": "get_weather",
                    "type": "tool_use",
                },
            ],
            tool_calls=[
                {
                    "name": "get_weather",
                    "args": {"location": "San Francisco"},
                    "id": "toolu_016q9vtSd8CY2vnZSpEp1j4o",
                    "type": "tool_call",
                }
            ],
        ),
        ToolMessage(
            content="Sunny as always!", tool_call_id="toolu_016q9vtSd8CY2vnZSpEp1j4o"
        ),
    ]
    model = ChatAnthropic(model="claude-3-5-haiku-latest")
    model_with_tools = model.bind_tools([get_weather, get_news])
    result = model_with_tools.invoke(messages)
    print(result.model_dump())
    spans = span_exporter.get_finished_spans()

    assert len(spans) == 1
    chat_span = spans[0]
    assert chat_span.name == "ChatAnthropic.chat"

    logs = log_exporter.get_finished_logs()
    assert len(logs) == 4

    # Validate user message Event
    assert_message_in_logs(
        logs[0], "gen_ai.user.message", {"content": messages[0].content}
    )

    # Validate AI message Event
    assert_message_in_logs(
        logs[1],
        "gen_ai.assistant.message",
        {
            "content": messages[1].content,
            "tool_calls": [
                {
                    "id": messages[1].tool_calls[0]["id"],
                    "function": {
                        "name": messages[1].tool_calls[0]["name"],
                        "arguments": messages[1].tool_calls[0]["args"],
                    },
                    "type": "function",
                }
            ],
        },
    )

    # Validate tool message Event
    assert_message_in_logs(
        logs[2], "gen_ai.tool.message", {"content": messages[2].content}
    )

    # Validate AI choice Event
    result_dict = result.model_dump()
    choice_event = {
        "index": 0,
        "message": {"content": result_dict["content"][0]["text"]},
        "finish_reason": "unknown",
        "tool_calls": [
            {
                "id": result_dict["content"][1]["id"],
                "function": {
                    "name": result_dict["content"][1]["name"],
                    "arguments": result_dict["content"][1]["input"],
                },
                "type": "function",
            }
        ],
    }
    assert_message_in_logs(logs[3], "gen_ai.choice", choice_event)


@pytest.mark.vcr
def test_tool_calls_anthropic_text_block_and_history_with_events_with_no_content(
    instrument_with_no_content, span_exporter, log_exporter
):
    # This test checks for cases when anthropic prepends a tool call with a text block
    # and then the response messaged is added to the history.
    def get_weather(location: str) -> str:
        return "sunny"

    def get_news(location: str) -> str:
        return "Not much"

    messages: list[BaseMessage] = [
        HumanMessage(
            content="Hey, what's the weather in San Francisco? Also, any news in town?"
        ),
        AIMessage(
            content=[
                {
                    "text": "I'll help you with that by checking the weather and news"
                    " for San Francisco right away.\n\nFirst, let's check the weather:",
                    "type": "text",
                },
                {
                    "id": "toolu_016q9vtSd8CY2vnZSpEp1j4o",
                    "input": {"location": "San Francisco"},
                    "name": "get_weather",
                    "type": "tool_use",
                },
            ],
            tool_calls=[
                {
                    "name": "get_weather",
                    "args": {"location": "San Francisco"},
                    "id": "toolu_016q9vtSd8CY2vnZSpEp1j4o",
                    "type": "tool_call",
                }
            ],
        ),
        ToolMessage(
            content="Sunny as always!", tool_call_id="toolu_016q9vtSd8CY2vnZSpEp1j4o"
        ),
    ]
    model = ChatAnthropic(model="claude-3-5-haiku-latest")
    model_with_tools = model.bind_tools([get_weather, get_news])
    result = model_with_tools.invoke(messages)
    print(result.model_dump())
    spans = span_exporter.get_finished_spans()

    assert len(spans) == 1
    chat_span = spans[0]
    assert chat_span.name == "ChatAnthropic.chat"

    logs = log_exporter.get_finished_logs()
    assert len(logs) == 4

    # Validate user message Event
    assert_message_in_logs(logs[0], "gen_ai.user.message", {})

    # Validate AI message Event
    assert_message_in_logs(
        logs[1],
        "gen_ai.assistant.message",
        {
            "tool_calls": [
                {
                    "id": messages[1].tool_calls[0]["id"],
                    "function": {"name": messages[1].tool_calls[0]["name"]},
                    "type": "function",
                }
            ],
        },
    )

    # Validate tool message Event
    assert_message_in_logs(logs[2], "gen_ai.tool.message", {})

    # Validate AI choice Event
    result_dict = result.model_dump()
    choice_event = {
        "index": 0,
        "message": {},
        "finish_reason": "unknown",
        "tool_calls": [
            {
                "id": result_dict["content"][1]["id"],
                "function": {"name": result_dict["content"][1]["name"]},
                "type": "function",
            }
        ],
    }
    assert_message_in_logs(logs[3], "gen_ai.choice", choice_event)


@pytest.mark.vcr
<<<<<<< HEAD
def test_parallel_tool_calls(instrument_legacy, span_exporter, log_exporter):
=======
def test_tool_message_with_tool_call_id(exporter):
    """Test that tool_call_id is properly set in span attributes for ToolMessage."""
    def sample_tool(query: str) -> str:
        return "Tool response"

    messages: list[BaseMessage] = [
        HumanMessage(content="Use the tool"),
        AIMessage(
            content="",
            tool_calls=[
                {
                    "name": "sample_tool",
                    "args": {"query": "test"},
                    "id": "call_12345",
                    "type": "tool_call",
                }
            ],
        ),
        ToolMessage(content="Tool executed successfully", tool_call_id="call_12345"),
    ]

    model = ChatOpenAI(model="gpt-4.1-nano", temperature=0)
    model_with_tools = model.bind_tools([sample_tool])
    model_with_tools.invoke(messages)
    spans = exporter.get_finished_spans()

    assert len(spans) == 1
    chat_span = spans[0]
    assert chat_span.name == "ChatOpenAI.chat"

    # Verify that the tool_call_id is properly set for the ToolMessage
    assert chat_span.attributes[f"{SpanAttributes.LLM_PROMPTS}.2.role"] == "tool"
    assert chat_span.attributes[f"{SpanAttributes.LLM_PROMPTS}.2.content"] == "Tool executed successfully"
    assert chat_span.attributes[f"{SpanAttributes.LLM_PROMPTS}.2.tool_call_id"] == "call_12345"


@pytest.mark.vcr
def test_parallel_tool_calls(exporter):
>>>>>>> 3e8558d8
    def get_weather(location: str) -> str:
        return "sunny"

    def get_news(location: str) -> str:
        return "Not much"

    messages: list[BaseMessage] = [
        HumanMessage(
            content="Hey, what's the weather in San Francisco? Also, any news in town?"
        ),
    ]
    model = ChatOpenAI(model="gpt-4.1-nano")
    model_with_tools = model.bind_tools([get_weather, get_news])
    model_with_tools.invoke(messages)
    spans = span_exporter.get_finished_spans()

    assert len(spans) == 1
    chat_span = spans[0]
    assert chat_span.name == "ChatOpenAI.chat"
<<<<<<< HEAD
    assert (
        chat_span.attributes[f"{SpanAttributes.LLM_PROMPTS}.0.content"]
        == messages[0].content
    )
=======

    assert chat_span.attributes[f"{SpanAttributes.LLM_REQUEST_FUNCTIONS}.0.name"] == "get_weather"
    assert json.loads(chat_span.attributes[f"{SpanAttributes.LLM_REQUEST_FUNCTIONS}.0.parameters"]) == {
        "properties": {
            "location": {"type": "string"},
        },
        "required": ["location"],
        "type": "object",
    }

    assert chat_span.attributes[f"{SpanAttributes.LLM_REQUEST_FUNCTIONS}.1.name"] == "get_news"
    assert json.loads(chat_span.attributes[f"{SpanAttributes.LLM_REQUEST_FUNCTIONS}.1.parameters"]) == {
        "properties": {
            "location": {"type": "string"},
        },
        "required": ["location"],
        "type": "object",
    }

    assert chat_span.attributes[f"{SpanAttributes.LLM_PROMPTS}.0.content"] == messages[0].content
>>>>>>> 3e8558d8
    assert chat_span.attributes[f"{SpanAttributes.LLM_PROMPTS}.0.role"] == "user"

    assert (
        chat_span.attributes[f"{SpanAttributes.LLM_COMPLETIONS}.0.role"] == "assistant"
    )

    assert (
        chat_span.attributes[f"{SpanAttributes.LLM_COMPLETIONS}.0.tool_calls.0.id"]
        == "call_EgULHWKqGjuB36aUeiOSpALZ"
    )
    assert (
        chat_span.attributes[f"{SpanAttributes.LLM_COMPLETIONS}.0.tool_calls.0.name"]
        == "get_weather"
    )
    assert json.loads(
        chat_span.attributes[
            f"{SpanAttributes.LLM_COMPLETIONS}.0.tool_calls.0.arguments"
        ]
    ) == {"location": "San Francisco"}
    assert (
        chat_span.attributes[f"{SpanAttributes.LLM_COMPLETIONS}.0.tool_calls.1.id"]
        == "call_Xer9QGOTDMG2Bxn9AKGiVM14"
    )
    assert (
        chat_span.attributes[f"{SpanAttributes.LLM_COMPLETIONS}.0.tool_calls.1.name"]
        == "get_news"
    )
    assert json.loads(
        chat_span.attributes[
            f"{SpanAttributes.LLM_COMPLETIONS}.0.tool_calls.1.arguments"
        ]
    ) == {"location": "San Francisco"}

    logs = log_exporter.get_finished_logs()
    assert (
        len(logs) == 0
    ), "Assert that it doesn't emit logs when use_legacy_attributes is True"


@pytest.mark.vcr
def test_parallel_tool_calls_with_events_with_content(
    instrument_with_content, span_exporter, log_exporter
):
    def get_weather(location: str) -> str:
        return "sunny"

    def get_news(location: str) -> str:
        return "Not much"

    messages: list[BaseMessage] = [
        HumanMessage(
            content="Hey, what's the weather in San Francisco? Also, any news in town?"
        ),
    ]
    model = ChatOpenAI(model="gpt-4.1-nano")
    model_with_tools = model.bind_tools([get_weather, get_news])
    result = model_with_tools.invoke(messages)
    spans = span_exporter.get_finished_spans()

    assert len(spans) == 1
    chat_span = spans[0]
    assert chat_span.name == "ChatOpenAI.chat"

    logs = log_exporter.get_finished_logs()
    assert len(logs) == 2

    # Validate user message Event
    assert_message_in_logs(
        logs[0], "gen_ai.user.message", {"content": messages[0].content}
    )

    # Validate AI choice Event
    result_dict = result.model_dump()
    tool_calls = result_dict["additional_kwargs"]["tool_calls"]
    choice_event = {
        "index": 0,
        "message": {"content": result_dict["content"]},
        "finish_reason": "tool_calls",
        "tool_calls": [
            {
                "id": tool_calls[0]["id"],
                "function": {
                    "name": tool_calls[0]["function"]["name"],
                    "arguments": json.loads(tool_calls[0]["function"]["arguments"]),
                },
                "type": "function",
            },
            {
                "id": tool_calls[1]["id"],
                "function": {
                    "name": tool_calls[1]["function"]["name"],
                    "arguments": json.loads(tool_calls[1]["function"]["arguments"]),
                },
                "type": "function",
            },
        ],
    }
    assert_message_in_logs(logs[1], "gen_ai.choice", choice_event)


@pytest.mark.vcr
def test_parallel_tool_calls_with_events_with_no_content(
    instrument_with_no_content, span_exporter, log_exporter
):
    def get_weather(location: str) -> str:
        return "sunny"

    def get_news(location: str) -> str:
        return "Not much"

    messages: list[BaseMessage] = [
        HumanMessage(
            content="Hey, what's the weather in San Francisco? Also, any news in town?"
        ),
    ]
    model = ChatOpenAI(model="gpt-4.1-nano")
    model_with_tools = model.bind_tools([get_weather, get_news])
    result = model_with_tools.invoke(messages)
    spans = span_exporter.get_finished_spans()

    assert len(spans) == 1
    chat_span = spans[0]
    assert chat_span.name == "ChatOpenAI.chat"

    logs = log_exporter.get_finished_logs()
    assert len(logs) == 2

    # Validate user message Event
    assert_message_in_logs(logs[0], "gen_ai.user.message", {})

    # Validate AI choice Event
    result_dict = result.model_dump()
    tool_calls = result_dict["additional_kwargs"]["tool_calls"]
    choice_event = {
        "index": 0,
        "message": {},
        "finish_reason": "tool_calls",
        "tool_calls": [
            {
                "id": tool_calls[0]["id"],
                "function": {"name": tool_calls[0]["function"]["name"]},
                "type": "function",
            },
            {
                "id": tool_calls[1]["id"],
                "function": {"name": tool_calls[1]["function"]["name"]},
                "type": "function",
            },
        ],
    }
    assert_message_in_logs(logs[1], "gen_ai.choice", choice_event)


def assert_message_in_logs(log: LogData, event_name: str, expected_content: dict):
    assert log.log_record.attributes.get(EventAttributes.EVENT_NAME) == event_name
    assert log.log_record.attributes.get(GenAIAttributes.GEN_AI_SYSTEM) == "langchain"

    if not expected_content:
        assert not log.log_record.body
    else:
        assert log.log_record.body
        assert dict(log.log_record.body) == expected_content<|MERGE_RESOLUTION|>--- conflicted
+++ resolved
@@ -40,7 +40,9 @@
     expected_spans = {"ChatOpenAI.chat"}
     assert expected_spans.issubset(span_names)
 
-    chat_span = next(span for span in spans if span.name == "ChatOpenAI.chat")
+    chat_span = next(
+        span for span in spans if span.name == "ChatOpenAI.chat"
+    )
 
     assert chat_span.attributes[f"{SpanAttributes.LLM_REQUEST_FUNCTIONS}.0.name"] == "food_analysis"
     assert json.loads(chat_span.attributes[f"{SpanAttributes.LLM_REQUEST_FUNCTIONS}.0.parameters"]) == {
@@ -190,12 +192,6 @@
     chat_span = spans[0]
     assert chat_span.name == "ChatOpenAI.chat"
 
-<<<<<<< HEAD
-    assert (
-        chat_span.attributes[f"{SpanAttributes.LLM_PROMPTS}.0.content"]
-        == messages[0].content
-    )
-=======
     assert chat_span.attributes[f"{SpanAttributes.LLM_REQUEST_FUNCTIONS}.0.name"] == "get_weather"
     assert json.loads(chat_span.attributes[f"{SpanAttributes.LLM_REQUEST_FUNCTIONS}.0.parameters"]) == {
         "properties": {
@@ -205,8 +201,19 @@
         "type": "object",
     }
 
-    assert chat_span.attributes[f"{SpanAttributes.LLM_PROMPTS}.0.content"] == messages[0].content
->>>>>>> 3e8558d8
+    assert chat_span.attributes[f"{SpanAttributes.LLM_REQUEST_FUNCTIONS}.0.name"] == "get_weather"
+    assert json.loads(chat_span.attributes[f"{SpanAttributes.LLM_REQUEST_FUNCTIONS}.0.parameters"]) == {
+        "properties": {
+            "location": {"type": "string"},
+        },
+        "required": ["location"],
+        "type": "object",
+    }
+
+    assert (
+        chat_span.attributes[f"{SpanAttributes.LLM_PROMPTS}.0.content"]
+        == messages[0].content
+    )
     assert chat_span.attributes[f"{SpanAttributes.LLM_PROMPTS}.0.role"] == "system"
 
     assert (
@@ -467,12 +474,6 @@
     assert len(spans) == 1
     chat_span = spans[0]
     assert chat_span.name == "ChatAnthropic.chat"
-<<<<<<< HEAD
-    assert (
-        chat_span.attributes[f"{SpanAttributes.LLM_PROMPTS}.0.content"]
-        == messages[0].content
-    )
-=======
 
     assert chat_span.attributes[f"{SpanAttributes.LLM_REQUEST_FUNCTIONS}.0.name"] == "get_weather"
     assert json.loads(chat_span.attributes[f"{SpanAttributes.LLM_REQUEST_FUNCTIONS}.0.parameters"]) == {
@@ -492,8 +493,10 @@
         "type": "object",
     }
 
-    assert chat_span.attributes[f"{SpanAttributes.LLM_PROMPTS}.0.content"] == messages[0].content
->>>>>>> 3e8558d8
+    assert (
+        chat_span.attributes[f"{SpanAttributes.LLM_PROMPTS}.0.content"]
+        == messages[0].content
+    )
     assert chat_span.attributes[f"{SpanAttributes.LLM_PROMPTS}.0.role"] == "user"
 
     assert (
@@ -682,12 +685,6 @@
     assert len(spans) == 1
     chat_span = spans[0]
     assert chat_span.name == "ChatAnthropic.chat"
-<<<<<<< HEAD
-    assert (
-        chat_span.attributes[f"{SpanAttributes.LLM_PROMPTS}.0.content"]
-        == messages[0].content
-    )
-=======
 
     assert chat_span.attributes[f"{SpanAttributes.LLM_REQUEST_FUNCTIONS}.0.name"] == "get_weather"
     assert json.loads(chat_span.attributes[f"{SpanAttributes.LLM_REQUEST_FUNCTIONS}.0.parameters"]) == {
@@ -707,8 +704,10 @@
         "type": "object",
     }
 
-    assert chat_span.attributes[f"{SpanAttributes.LLM_PROMPTS}.0.content"] == messages[0].content
->>>>>>> 3e8558d8
+    assert (
+        chat_span.attributes[f"{SpanAttributes.LLM_PROMPTS}.0.content"]
+        == messages[0].content
+    )
     assert chat_span.attributes[f"{SpanAttributes.LLM_PROMPTS}.0.role"] == "user"
     assert chat_span.attributes[f"{SpanAttributes.LLM_PROMPTS}.1.role"] == "assistant"
 
@@ -730,15 +729,11 @@
     )
 
     assert chat_span.attributes[f"{SpanAttributes.LLM_PROMPTS}.2.role"] == "tool"
-<<<<<<< HEAD
     assert (
         chat_span.attributes[f"{SpanAttributes.LLM_PROMPTS}.2.content"]
         == messages[2].content
     )
-=======
-    assert chat_span.attributes[f"{SpanAttributes.LLM_PROMPTS}.2.content"] == messages[2].content
     assert chat_span.attributes[f"{SpanAttributes.LLM_PROMPTS}.2.tool_call_id"] == messages[2].tool_call_id
->>>>>>> 3e8558d8
 
     assert (
         chat_span.attributes[f"{SpanAttributes.LLM_COMPLETIONS}.0.role"] == "assistant"
@@ -874,6 +869,43 @@
 
 
 @pytest.mark.vcr
+def test_tool_message_with_tool_call_id(exporter):
+    """Test that tool_call_id is properly set in span attributes for ToolMessage."""
+    def sample_tool(query: str) -> str:
+        return "Tool response"
+
+    messages: list[BaseMessage] = [
+        HumanMessage(content="Use the tool"),
+        AIMessage(
+            content="",
+            tool_calls=[
+                {
+                    "name": "sample_tool",
+                    "args": {"query": "test"},
+                    "id": "call_12345",
+                    "type": "tool_call",
+                }
+            ],
+        ),
+        ToolMessage(content="Tool executed successfully", tool_call_id="call_12345"),
+    ]
+
+    model = ChatOpenAI(model="gpt-4.1-nano", temperature=0)
+    model_with_tools = model.bind_tools([sample_tool])
+    model_with_tools.invoke(messages)
+    spans = exporter.get_finished_spans()
+
+    assert len(spans) == 1
+    chat_span = spans[0]
+    assert chat_span.name == "ChatOpenAI.chat"
+
+    # Verify that the tool_call_id is properly set for the ToolMessage
+    assert chat_span.attributes[f"{SpanAttributes.LLM_PROMPTS}.2.role"] == "tool"
+    assert chat_span.attributes[f"{SpanAttributes.LLM_PROMPTS}.2.content"] == "Tool executed successfully"
+    assert chat_span.attributes[f"{SpanAttributes.LLM_PROMPTS}.2.tool_call_id"] == "call_12345"
+
+
+@pytest.mark.vcr
 def test_tool_calls_anthropic_text_block_and_history_with_events_with_no_content(
     instrument_with_no_content, span_exporter, log_exporter
 ):
@@ -968,9 +1000,6 @@
 
 
 @pytest.mark.vcr
-<<<<<<< HEAD
-def test_parallel_tool_calls(instrument_legacy, span_exporter, log_exporter):
-=======
 def test_tool_message_with_tool_call_id(exporter):
     """Test that tool_call_id is properly set in span attributes for ToolMessage."""
     def sample_tool(query: str) -> str:
@@ -1008,8 +1037,7 @@
 
 
 @pytest.mark.vcr
-def test_parallel_tool_calls(exporter):
->>>>>>> 3e8558d8
+def test_parallel_tool_calls(instrument_legacy, span_exporter, log_exporter):
     def get_weather(location: str) -> str:
         return "sunny"
 
@@ -1029,12 +1057,6 @@
     assert len(spans) == 1
     chat_span = spans[0]
     assert chat_span.name == "ChatOpenAI.chat"
-<<<<<<< HEAD
-    assert (
-        chat_span.attributes[f"{SpanAttributes.LLM_PROMPTS}.0.content"]
-        == messages[0].content
-    )
-=======
 
     assert chat_span.attributes[f"{SpanAttributes.LLM_REQUEST_FUNCTIONS}.0.name"] == "get_weather"
     assert json.loads(chat_span.attributes[f"{SpanAttributes.LLM_REQUEST_FUNCTIONS}.0.parameters"]) == {
@@ -1054,8 +1076,10 @@
         "type": "object",
     }
 
-    assert chat_span.attributes[f"{SpanAttributes.LLM_PROMPTS}.0.content"] == messages[0].content
->>>>>>> 3e8558d8
+    assert (
+        chat_span.attributes[f"{SpanAttributes.LLM_PROMPTS}.0.content"]
+        == messages[0].content
+    )
     assert chat_span.attributes[f"{SpanAttributes.LLM_PROMPTS}.0.role"] == "user"
 
     assert (
