import asyncio
import json
import logging
import os
import threading
import traceback
from importlib.metadata import version

from opentelemetry import context as context_api
from opentelemetry.instrumentation.anthropic.config import Config
from opentelemetry.semconv._incubating.attributes import (
    gen_ai_attributes as GenAIAttributes,
)

GEN_AI_SYSTEM = "gen_ai.system"
GEN_AI_SYSTEM_ANTHROPIC = "anthropic"
_PYDANTIC_VERSION = version("pydantic")

TRACELOOP_TRACE_CONTENT = "TRACELOOP_TRACE_CONTENT"


def set_span_attribute(span, name, value):
    if value is not None:
        if value != "":
            span.set_attribute(name, value)
    return


def should_send_prompts():
    return (
        os.getenv(TRACELOOP_TRACE_CONTENT) or "true"
    ).lower() == "true" or context_api.get_value("override_enable_content_tracing")


def dont_throw(func):
    """
    A decorator that wraps the passed in function and logs exceptions instead of throwing them.
    Works for both synchronous and asynchronous functions.
    """
    logger = logging.getLogger(func.__module__)

    async def async_wrapper(*args, **kwargs):
        try:
            return await func(*args, **kwargs)
        except Exception as e:
            _handle_exception(e, func, logger)

    def sync_wrapper(*args, **kwargs):
        try:
            return func(*args, **kwargs)
        except Exception as e:
            _handle_exception(e, func, logger)

    def _handle_exception(e, func, logger):
        logger.debug(
            "OpenLLMetry failed to trace in %s, error: %s",
            func.__name__,
            traceback.format_exc(),
        )
        if Config.exception_logger:
            Config.exception_logger(e)

    return async_wrapper if asyncio.iscoroutinefunction(func) else sync_wrapper


async def _aextract_response_data(response):
    """Async version of _extract_response_data that can await coroutines."""
    import inspect

    # If we get a coroutine, await it
    if inspect.iscoroutine(response):
        try:
            response = await response
        except Exception as e:
            import logging
            logger = logging.getLogger(__name__)
            logger.debug(f"Failed to await coroutine response: {e}")
            return {}

    if isinstance(response, dict):
        return response

    # Handle with_raw_response wrapped responses
    if hasattr(response, 'parse') and callable(response.parse):
        try:
            # For with_raw_response, parse() gives us the actual response object
            parsed_response = response.parse()
            if not isinstance(parsed_response, dict):
                parsed_response = parsed_response.__dict__
            return parsed_response
        except Exception as e:
            import logging
            logger = logging.getLogger(__name__)
            logger.debug(f"Failed to parse response: {e}, response type: {type(response)}")

    # Fallback to __dict__ for regular response objects
    if hasattr(response, '__dict__'):
        response_dict = response.__dict__
        return response_dict

    return {}


def _extract_response_data(response):
    """Extract the actual response data from both regular and with_raw_response wrapped responses."""
    import inspect

    # If we get a coroutine, we cannot process it in sync context
    if inspect.iscoroutine(response):
        import logging
        logger = logging.getLogger(__name__)
        logger.warning(f"_extract_response_data received coroutine {response} - response processing skipped")
        return {}

    if isinstance(response, dict):
        return response

    # Handle with_raw_response wrapped responses
    if hasattr(response, 'parse') and callable(response.parse):
        try:
            # For with_raw_response, parse() gives us the actual response object
            parsed_response = response.parse()
            if not isinstance(parsed_response, dict):
                parsed_response = parsed_response.__dict__
            return parsed_response
        except Exception as e:
            import logging
            logger = logging.getLogger(__name__)
            logger.debug(f"Failed to parse response: {e}, response type: {type(response)}")

    # Fallback to __dict__ for regular response objects
    if hasattr(response, '__dict__'):
        response_dict = response.__dict__
        return response_dict

    return {}


@dont_throw
async def ashared_metrics_attributes(response):
    import inspect

    # If we get a coroutine, await it
    if inspect.iscoroutine(response):
        try:
            response = await response
        except Exception as e:
            import logging
            logger = logging.getLogger(__name__)
            logger.debug(f"Failed to await coroutine response: {e}")
            response = None

    # If it's already a dict (e.g., from streaming), use it directly
    if isinstance(response, dict):
        model = response.get("model")
    else:
        # Handle with_raw_response wrapped responses first
        if response and hasattr(response, "parse") and callable(response.parse):
            try:
                response = response.parse()
            except Exception as e:
                import logging
                logger = logging.getLogger(__name__)
                logger.debug(f"Failed to parse with_raw_response: {e}")
                response = None

        # Safely get model attribute without extracting the whole object
        model = getattr(response, "model", None) if response else None

    common_attributes = Config.get_common_metrics_attributes()

    return {
        **common_attributes,
        GEN_AI_SYSTEM: GEN_AI_SYSTEM_ANTHROPIC,
        SpanAttributes.LLM_RESPONSE_MODEL: model,
    }


@dont_throw
def shared_metrics_attributes(response):
    import inspect

    # If we get a coroutine, we cannot process it in sync context
    if inspect.iscoroutine(response):
        import logging
        logger = logging.getLogger(__name__)
        logger.warning(f"shared_metrics_attributes received coroutine {response} - using None for model")
        response = None

    # If it's already a dict (e.g., from streaming), use it directly
    if isinstance(response, dict):
        model = response.get("model")
    else:
        # Handle with_raw_response wrapped responses first
        if response and hasattr(response, "parse") and callable(response.parse):
            try:
                response = response.parse()
            except Exception as e:
                import logging
                logger = logging.getLogger(__name__)
                logger.debug(f"Failed to parse with_raw_response: {e}")
                response = None

        # Safely get model attribute without extracting the whole object
        model = getattr(response, "model", None) if response else None

    common_attributes = Config.get_common_metrics_attributes()

    return {
        **common_attributes,
        GEN_AI_SYSTEM: GEN_AI_SYSTEM_ANTHROPIC,
<<<<<<< HEAD
        GenAIAttributes.GEN_AI_RESPONSE_MODEL: response.get("model"),
=======
        SpanAttributes.LLM_RESPONSE_MODEL: model,
>>>>>>> 335bc2e2
    }


@dont_throw
def error_metrics_attributes(exception):
    return {
        GEN_AI_SYSTEM: GEN_AI_SYSTEM_ANTHROPIC,
        "error.type": exception.__class__.__name__,
    }


@dont_throw
def count_prompt_tokens_from_request(anthropic, request):
    prompt_tokens = 0
    if hasattr(anthropic, "count_tokens"):
        if request.get("prompt"):
            prompt_tokens = anthropic.count_tokens(request.get("prompt"))
        elif messages := request.get("messages"):
            prompt_tokens = 0
            for m in messages:
                content = m.get("content")
                if isinstance(content, str):
                    prompt_tokens += anthropic.count_tokens(content)
                elif isinstance(content, list):
                    for item in content:
                        # TODO: handle image and tool tokens
                        if isinstance(item, dict) and item.get("type") == "text":
                            prompt_tokens += anthropic.count_tokens(
                                item.get("text", "")
                            )
    return prompt_tokens


@dont_throw
async def acount_prompt_tokens_from_request(anthropic, request):
    prompt_tokens = 0
    if hasattr(anthropic, "count_tokens"):
        if request.get("prompt"):
            prompt_tokens = await anthropic.count_tokens(request.get("prompt"))
        elif messages := request.get("messages"):
            prompt_tokens = 0
            for m in messages:
                content = m.get("content")
                if isinstance(content, str):
                    prompt_tokens += await anthropic.count_tokens(content)
                elif isinstance(content, list):
                    for item in content:
                        # TODO: handle image and tool tokens
                        if isinstance(item, dict) and item.get("type") == "text":
                            prompt_tokens += await anthropic.count_tokens(
                                item.get("text", "")
                            )
    return prompt_tokens


def run_async(method):
    try:
        loop = asyncio.get_running_loop()
    except RuntimeError:
        loop = None

    if loop and loop.is_running():
        thread = threading.Thread(target=lambda: asyncio.run(method))
        thread.start()
        thread.join()
    else:
        asyncio.run(method)


def should_emit_events() -> bool:
    """
    Checks if the instrumentation isn't using the legacy attributes
    and if the event logger is not None.
    """
    return not Config.use_legacy_attributes


class JSONEncoder(json.JSONEncoder):
    def default(self, o):
        if hasattr(o, "to_json"):
            return o.to_json()

        if hasattr(o, "model_dump_json"):
            return o.model_dump_json()

        try:
            return str(o)
        except Exception:
            logger = logging.getLogger(__name__)
            logger.debug("Failed to serialize object of type: %s", type(o).__name__)
            return ""


def model_as_dict(model):
    if isinstance(model, dict):
        return model
    if _PYDANTIC_VERSION < "2.0.0" and hasattr(model, "dict"):
        return model.dict()
    if hasattr(model, "model_dump"):
        return model.model_dump()
    else:
        try:
            return dict(model)
        except Exception:
            return model<|MERGE_RESOLUTION|>--- conflicted
+++ resolved
@@ -12,7 +12,6 @@
     gen_ai_attributes as GenAIAttributes,
 )
 
-GEN_AI_SYSTEM = "gen_ai.system"
 GEN_AI_SYSTEM_ANTHROPIC = "anthropic"
 _PYDANTIC_VERSION = version("pydantic")
 
@@ -171,8 +170,8 @@
 
     return {
         **common_attributes,
-        GEN_AI_SYSTEM: GEN_AI_SYSTEM_ANTHROPIC,
-        SpanAttributes.LLM_RESPONSE_MODEL: model,
+        GenAIAttributes.GEN_AI_SYSTEM: GEN_AI_SYSTEM_ANTHROPIC,
+        GenAIAttributes.GEN_AI_RESPONSE_MODEL: model,
     }
 
 
@@ -208,19 +207,15 @@
 
     return {
         **common_attributes,
-        GEN_AI_SYSTEM: GEN_AI_SYSTEM_ANTHROPIC,
-<<<<<<< HEAD
-        GenAIAttributes.GEN_AI_RESPONSE_MODEL: response.get("model"),
-=======
-        SpanAttributes.LLM_RESPONSE_MODEL: model,
->>>>>>> 335bc2e2
+        GenAIAttributes.GEN_AI_SYSTEM: GEN_AI_SYSTEM_ANTHROPIC,
+        GenAIAttributes.GEN_AI_RESPONSE_MODEL: model,
     }
 
 
 @dont_throw
 def error_metrics_attributes(exception):
     return {
-        GEN_AI_SYSTEM: GEN_AI_SYSTEM_ANTHROPIC,
+        GenAIAttributes.GEN_AI_SYSTEM: GEN_AI_SYSTEM_ANTHROPIC,
         "error.type": exception.__class__.__name__,
     }
 
