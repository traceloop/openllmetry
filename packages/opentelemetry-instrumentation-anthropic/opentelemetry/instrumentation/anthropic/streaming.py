import logging
import time
from typing import Optional

from opentelemetry._events import EventLogger
from opentelemetry.instrumentation.anthropic.config import Config
from opentelemetry.instrumentation.anthropic.event_emitter import (
    emit_streaming_response_events,
)
from opentelemetry.instrumentation.anthropic.span_utils import (
    set_streaming_response_attributes,
)
from opentelemetry.instrumentation.anthropic.utils import (
    count_prompt_tokens_from_request,
    dont_throw,
    error_metrics_attributes,
    set_span_attribute,
    shared_metrics_attributes,
    should_emit_events,
)
from opentelemetry.metrics import Counter, Histogram
from opentelemetry.semconv._incubating.attributes import (
    gen_ai_attributes as GenAIAttributes,
)
from opentelemetry.semconv_ai import SpanAttributes
from opentelemetry.trace.status import Status, StatusCode
from wrapt import ObjectProxy

logger = logging.getLogger(__name__)


@dont_throw
def _process_response_item(item, complete_response):
    if item.type == "message_start":
        complete_response["model"] = item.message.model
        complete_response["usage"] = dict(item.message.usage)
        complete_response["id"] = item.message.id
    elif item.type == "content_block_start":
        index = item.index
        if len(complete_response.get("events")) <= index:
            complete_response["events"].append(
                {"index": index, "text": "", "type": item.content_block.type}
            )
            if item.content_block.type == "tool_use":
                complete_response["events"][index]["id"] = item.content_block.id
                complete_response["events"][index]["name"] = item.content_block.name
                complete_response["events"][index]["input"] = """"""
    elif item.type == "content_block_delta":
        index = item.index
        if item.delta.type == "thinking_delta":
            complete_response["events"][index]["text"] += item.delta.thinking
        elif item.delta.type == "text_delta":
            complete_response["events"][index]["text"] += item.delta.text
        elif item.delta.type == "input_json_delta":
            complete_response["events"][index]["input"] += item.delta.partial_json
    elif item.type == "message_delta":
        for event in complete_response.get("events", []):
            event["finish_reason"] = item.delta.stop_reason
        if item.usage:
            if "usage" in complete_response:
                item_output_tokens = dict(item.usage).get("output_tokens", 0)
                existing_output_tokens = complete_response["usage"].get(
                    "output_tokens", 0
                )
                complete_response["usage"]["output_tokens"] = (
                    item_output_tokens + existing_output_tokens
                )
            else:
                complete_response["usage"] = dict(item.usage)


def _set_token_usage(
    span,
    complete_response,
    prompt_tokens,
    completion_tokens,
    metric_attributes: dict = {},
    token_histogram: Histogram = None,
    choice_counter: Counter = None,
):
    cache_read_tokens = (
        complete_response.get("usage", {}).get("cache_read_input_tokens", 0) or 0
    )
    cache_creation_tokens = (
        complete_response.get("usage", {}).get("cache_creation_input_tokens", 0) or 0
    )

    input_tokens = prompt_tokens + cache_read_tokens + cache_creation_tokens
    total_tokens = input_tokens + completion_tokens

    set_span_attribute(span, GenAIAttributes.GEN_AI_USAGE_INPUT_TOKENS, input_tokens)
    set_span_attribute(
        span, GenAIAttributes.GEN_AI_USAGE_OUTPUT_TOKENS, completion_tokens
    )
    set_span_attribute(span, SpanAttributes.LLM_USAGE_TOTAL_TOKENS, total_tokens)

    set_span_attribute(
        span, GenAIAttributes.GEN_AI_RESPONSE_MODEL, complete_response.get("model")
    )
    set_span_attribute(
        span, SpanAttributes.GEN_AI_USAGE_CACHE_READ_INPUT_TOKENS, cache_read_tokens
    )
    set_span_attribute(
        span,
        SpanAttributes.GEN_AI_USAGE_CACHE_CREATION_INPUT_TOKENS,
        cache_creation_tokens,
    )

    if token_histogram and type(input_tokens) is int and input_tokens >= 0:
        token_histogram.record(
            input_tokens,
            attributes={
                **metric_attributes,
                GenAIAttributes.GEN_AI_TOKEN_TYPE: "input",
            },
        )

    if token_histogram and type(completion_tokens) is int and completion_tokens >= 0:
        token_histogram.record(
            completion_tokens,
            attributes={
                **metric_attributes,
                GenAIAttributes.GEN_AI_TOKEN_TYPE: "output",
            },
        )

    if type(complete_response.get("events")) is list and choice_counter:
        for event in complete_response.get("events"):
            choice_counter.add(
                1,
                attributes={
                    **metric_attributes,
                    SpanAttributes.LLM_RESPONSE_FINISH_REASON: event.get(
                        "finish_reason"
                    ),
                },
            )


def _handle_streaming_response(span, event_logger, complete_response):
    if should_emit_events() and event_logger:
        emit_streaming_response_events(event_logger, complete_response)
    else:
        if not span.is_recording():
            return
        set_streaming_response_attributes(span, complete_response.get("events"))


class AnthropicStream(ObjectProxy):
    """Wrapper for Anthropic streaming responses that handles instrumentation while preserving helper methods"""

    def __init__(
        self,
        span,
        response,
        instance,
        start_time,
        token_histogram: Histogram = None,
        choice_counter: Counter = None,
        duration_histogram: Histogram = None,
        exception_counter: Counter = None,
        event_logger: Optional[EventLogger] = None,
        kwargs: dict = {},
    ):
        super().__init__(response)

        self._span = span
        self._instance = instance
        self._start_time = start_time
        self._token_histogram = token_histogram
        self._choice_counter = choice_counter
        self._duration_histogram = duration_histogram
        self._exception_counter = exception_counter
        self._event_logger = event_logger
        self._kwargs = kwargs

        self._complete_response = {"events": [], "model": "", "usage": {}, "id": ""}
        self._instrumentation_completed = False

    def __getattr__(self, name):
        """Override helper methods to ensure they go through our instrumented iteration"""
        if name == 'get_final_message':
            return self._instrumented_get_final_message
        elif name == 'text_stream':
            return self._instrumented_text_stream
        elif name == 'until_done':
            return self._instrumented_until_done
        else:
            return super().__getattr__(name)

    def _instrumented_get_final_message(self):
        """Instrumented version of get_final_message that goes through our proxy"""
        for _ in self:
            pass
        original_get_final_message = getattr(self.__wrapped__, 'get_final_message')
        return original_get_final_message()

    @property
    def _instrumented_text_stream(self):
        """Instrumented version of text_stream that goes through our proxy"""
        def text_generator():
            for event in self:
                if (hasattr(event, 'delta') and
                    hasattr(event.delta, 'type') and
                    event.delta.type == 'text_delta' and
                        hasattr(event.delta, 'text')):
                    yield event.delta.text
        return text_generator()

    def _instrumented_until_done(self):
        """Instrumented version of until_done that goes through our proxy"""
        for _ in self:
            pass

    def __iter__(self):
        return self

    def __next__(self):
        try:
            item = self.__wrapped__.__next__()
        except StopIteration:
            # Stream is complete - handle instrumentation
            if not self._instrumentation_completed:
                self._complete_instrumentation()
            raise
        except Exception as e:
<<<<<<< HEAD
            attributes = error_metrics_attributes(e)
            if exception_counter:
                exception_counter.add(1, attributes=attributes)
            raise e
        _process_response_item(item, complete_response)

    metric_attributes = shared_metrics_attributes(complete_response)
    set_span_attribute(span, GenAIAttributes.GEN_AI_RESPONSE_ID, complete_response.get("id"))
    if duration_histogram:
        duration = time.time() - start_time
        duration_histogram.record(
            duration,
            attributes=metric_attributes,
        )
=======
            # Handle errors during streaming
            if not self._instrumentation_completed:
                attributes = error_metrics_attributes(e)
                if self._exception_counter:
                    self._exception_counter.add(1, attributes=attributes)
                if self._span and self._span.is_recording():
                    self._span.set_status(Status(StatusCode.ERROR, str(e)))
                self._span.end()
                self._instrumentation_completed = True
            raise
        else:
            # Process the item for instrumentation
            _process_response_item(item, self._complete_response)
            return item

    def _complete_instrumentation(self):
        """Complete the instrumentation when stream is fully consumed"""
        if self._instrumentation_completed:
            return
>>>>>>> 09cd046c

        # This mirrors the logic from build_from_streaming_response
        metric_attributes = shared_metrics_attributes(self._complete_response)
        set_span_attribute(self._span, GEN_AI_RESPONSE_ID, self._complete_response.get("id"))

        if self._duration_histogram:
            duration = time.time() - self._start_time
            self._duration_histogram.record(
                duration,
                attributes=metric_attributes,
            )

        # Calculate token usage
        if Config.enrich_token_usage:
            try:
                if usage := self._complete_response.get("usage"):
                    prompt_tokens = usage.get("input_tokens", 0) or 0
                else:
                    prompt_tokens = count_prompt_tokens_from_request(self._instance, self._kwargs)

                if usage := self._complete_response.get("usage"):
                    completion_tokens = usage.get("output_tokens", 0) or 0
                else:
                    completion_content = ""
                    if self._complete_response.get("events"):
                        model_name = self._complete_response.get("model") or None
                        for event in self._complete_response.get("events"):
                            if event.get("text"):
                                completion_content += event.get("text")

                        if model_name and hasattr(self._instance, "count_tokens"):
                            completion_tokens = self._instance.count_tokens(completion_content)

                _set_token_usage(
                    self._span,
                    self._complete_response,
                    prompt_tokens,
                    completion_tokens,
                    metric_attributes,
                    self._token_histogram,
                    self._choice_counter,
                )
            except Exception as e:
                logger.warning("Failed to set token usage, error: %s", e)

        _handle_streaming_response(self._span, self._event_logger, self._complete_response)

        if self._span.is_recording():
            self._span.set_status(Status(StatusCode.OK))
            self._span.end()

        self._instrumentation_completed = True

<<<<<<< HEAD
    set_span_attribute(span, GenAIAttributes.GEN_AI_RESPONSE_ID, complete_response.get("id"))
=======
>>>>>>> 09cd046c

class AnthropicAsyncStream(ObjectProxy):
    """Wrapper for Anthropic async streaming responses that handles instrumentation while preserving helper methods"""

    def __init__(
        self,
        span,
        response,
        instance,
        start_time,
        token_histogram: Histogram = None,
        choice_counter: Counter = None,
        duration_histogram: Histogram = None,
        exception_counter: Counter = None,
        event_logger: Optional[EventLogger] = None,
        kwargs: dict = {},
    ):
        super().__init__(response)

        self._span = span
        self._instance = instance
        self._start_time = start_time
        self._token_histogram = token_histogram
        self._choice_counter = choice_counter
        self._duration_histogram = duration_histogram
        self._exception_counter = exception_counter
        self._event_logger = event_logger
        self._kwargs = kwargs

        self._complete_response = {"events": [], "model": "", "usage": {}, "id": ""}
        self._instrumentation_completed = False

    def __getattr__(self, name):
        """Override helper methods to ensure they go through our instrumented iteration"""
        if name == 'get_final_message':
            return self._instrumented_get_final_message
        elif name == 'text_stream':
            return self._instrumented_text_stream
        elif name == 'until_done':
            return self._instrumented_until_done
        else:
            return super().__getattr__(name)

    async def _instrumented_get_final_message(self):
        """Instrumented version of get_final_message that goes through our proxy"""
        # Consume the entire stream through our instrumentation
        async for _ in self:
            pass
        # Now call the original method to get the final message
        # We need to access the original method directly
        original_get_final_message = getattr(self.__wrapped__, 'get_final_message')
        return await original_get_final_message()

    @property
    def _instrumented_text_stream(self):
        """Instrumented version of text_stream that goes through our proxy"""
        async def text_generator():
            async for event in self:
                if (hasattr(event, 'delta') and
                    hasattr(event.delta, 'type') and
                    event.delta.type == 'text_delta' and
                        hasattr(event.delta, 'text')):
                    yield event.delta.text
        return text_generator()

    async def _instrumented_until_done(self):
        """Instrumented version of until_done that goes through our proxy"""
        async for _ in self:
            pass

    def __aiter__(self):
        return self

    async def __anext__(self):
        try:
            item = await self.__wrapped__.__anext__()
        except StopAsyncIteration:
            # Stream is complete - handle instrumentation
            if not self._instrumentation_completed:
                self._complete_instrumentation()
            raise
        except Exception as e:
            # Handle errors during streaming
            if not self._instrumentation_completed:
                attributes = error_metrics_attributes(e)
                if self._exception_counter:
                    self._exception_counter.add(1, attributes=attributes)
                if self._span and self._span.is_recording():
                    self._span.set_status(Status(StatusCode.ERROR, str(e)))
                self._span.end()
                self._instrumentation_completed = True
            raise
        else:
            # Process the item for instrumentation
            _process_response_item(item, self._complete_response)
            return item

    def _complete_instrumentation(self):
        """Complete the instrumentation when stream is fully consumed"""
        if self._instrumentation_completed:
            return

        # This mirrors the logic from abuild_from_streaming_response
        metric_attributes = shared_metrics_attributes(self._complete_response)
        set_span_attribute(self._span, GEN_AI_RESPONSE_ID, self._complete_response.get("id"))

        if self._duration_histogram:
            duration = time.time() - self._start_time
            self._duration_histogram.record(
                duration,
                attributes=metric_attributes,
            )

        # Calculate token usage
        if Config.enrich_token_usage:
            try:
                if usage := self._complete_response.get("usage"):
                    prompt_tokens = usage.get("input_tokens", 0)
                else:
                    prompt_tokens = count_prompt_tokens_from_request(self._instance, self._kwargs)

                if usage := self._complete_response.get("usage"):
                    completion_tokens = usage.get("output_tokens", 0)
                else:
                    completion_content = ""
                    if self._complete_response.get("events"):
                        model_name = self._complete_response.get("model") or None
                        for event in self._complete_response.get("events"):
                            if event.get("text"):
                                completion_content += event.get("text")

                        if model_name and hasattr(self._instance, "count_tokens"):
                            completion_tokens = self._instance.count_tokens(completion_content)

                _set_token_usage(
                    self._span,
                    self._complete_response,
                    prompt_tokens,
                    completion_tokens,
                    metric_attributes,
                    self._token_histogram,
                    self._choice_counter,
                )
            except Exception as e:
                logger.warning("Failed to set token usage, error: %s", str(e))

        _handle_streaming_response(self._span, self._event_logger, self._complete_response)

        if self._span.is_recording():
            self._span.set_status(Status(StatusCode.OK))
            self._span.end()

        self._instrumentation_completed = True


class WrappedMessageStreamManager:
    """Wrapper for MessageStreamManager that handles instrumentation"""

    def __init__(
        self,
        stream_manager,
        span,
        instance,
        start_time,
        token_histogram,
        choice_counter,
        duration_histogram,
        exception_counter,
        event_logger,
        kwargs,
    ):
        self._stream_manager = stream_manager
        self._span = span
        self._instance = instance
        self._start_time = start_time
        self._token_histogram = token_histogram
        self._choice_counter = choice_counter
        self._duration_histogram = duration_histogram
        self._exception_counter = exception_counter
        self._event_logger = event_logger
        self._kwargs = kwargs

    def __enter__(self):
        # Call the original stream manager's __enter__ to get the actual stream
        stream = self._stream_manager.__enter__()
        # Return the proxy that preserves helper methods
        return AnthropicStream(
            self._span,
            stream,
            self._instance,
            self._start_time,
            self._token_histogram,
            self._choice_counter,
            self._duration_histogram,
            self._exception_counter,
            self._event_logger,
            self._kwargs,
        )

    def __exit__(self, exc_type, exc_val, exc_tb):
        return self._stream_manager.__exit__(exc_type, exc_val, exc_tb)


class WrappedAsyncMessageStreamManager:
    """Wrapper for AsyncMessageStreamManager that handles instrumentation"""

    def __init__(
        self,
        stream_manager,
        span,
        instance,
        start_time,
        token_histogram,
        choice_counter,
        duration_histogram,
        exception_counter,
        event_logger,
        kwargs,
    ):
        self._stream_manager = stream_manager
        self._span = span
        self._instance = instance
        self._start_time = start_time
        self._token_histogram = token_histogram
        self._choice_counter = choice_counter
        self._duration_histogram = duration_histogram
        self._exception_counter = exception_counter
        self._event_logger = event_logger
        self._kwargs = kwargs

    async def __aenter__(self):
        # Call the original stream manager's __aenter__ to get the actual stream
        stream = await self._stream_manager.__aenter__()
        # Return the proxy that preserves helper methods
        return AnthropicAsyncStream(
            self._span,
            stream,
            self._instance,
            self._start_time,
            self._token_histogram,
            self._choice_counter,
            self._duration_histogram,
            self._exception_counter,
            self._event_logger,
            self._kwargs,
        )

    async def __aexit__(self, exc_type, exc_val, exc_tb):
        return await self._stream_manager.__aexit__(exc_type, exc_val, exc_tb)<|MERGE_RESOLUTION|>--- conflicted
+++ resolved
@@ -224,7 +224,6 @@
                 self._complete_instrumentation()
             raise
         except Exception as e:
-<<<<<<< HEAD
             attributes = error_metrics_attributes(e)
             if exception_counter:
                 exception_counter.add(1, attributes=attributes)
@@ -239,27 +238,6 @@
             duration,
             attributes=metric_attributes,
         )
-=======
-            # Handle errors during streaming
-            if not self._instrumentation_completed:
-                attributes = error_metrics_attributes(e)
-                if self._exception_counter:
-                    self._exception_counter.add(1, attributes=attributes)
-                if self._span and self._span.is_recording():
-                    self._span.set_status(Status(StatusCode.ERROR, str(e)))
-                self._span.end()
-                self._instrumentation_completed = True
-            raise
-        else:
-            # Process the item for instrumentation
-            _process_response_item(item, self._complete_response)
-            return item
-
-    def _complete_instrumentation(self):
-        """Complete the instrumentation when stream is fully consumed"""
-        if self._instrumentation_completed:
-            return
->>>>>>> 09cd046c
 
         # This mirrors the logic from build_from_streaming_response
         metric_attributes = shared_metrics_attributes(self._complete_response)
@@ -313,10 +291,7 @@
 
         self._instrumentation_completed = True
 
-<<<<<<< HEAD
     set_span_attribute(span, GenAIAttributes.GEN_AI_RESPONSE_ID, complete_response.get("id"))
-=======
->>>>>>> 09cd046c
 
 class AnthropicAsyncStream(ObjectProxy):
     """Wrapper for Anthropic async streaming responses that handles instrumentation while preserving helper methods"""
