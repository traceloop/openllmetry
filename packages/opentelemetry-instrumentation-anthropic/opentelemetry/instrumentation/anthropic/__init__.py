--- conflicted
+++ resolved
@@ -26,10 +26,7 @@
     count_prompt_tokens_from_request,
     dont_throw,
     error_metrics_attributes,
-<<<<<<< HEAD
-=======
     model_as_dict,
->>>>>>> 3e8558d8
     run_async,
     set_span_attribute,
     shared_metrics_attributes,
@@ -103,8 +100,6 @@
     return isinstance(response, Stream) or isinstance(response, AsyncStream)
 
 
-<<<<<<< HEAD
-=======
 async def _process_image_item(item, trace_id, span_id, message_index, content_index):
     if not Config.upload_base64_image:
         return item
@@ -272,7 +267,6 @@
         set_span_attribute(span, f"{prefix}.content", text)
 
 
->>>>>>> 3e8558d8
 @dont_throw
 async def _aset_token_usage(
     span,
