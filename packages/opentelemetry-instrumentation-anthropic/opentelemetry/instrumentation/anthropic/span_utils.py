import json
import logging
from typing import Any, Dict

from opentelemetry.instrumentation.anthropic.config import Config
from opentelemetry.instrumentation.anthropic.utils import (
    JSONEncoder,
    dont_throw,
    model_as_dict,
    should_send_prompts,
    _extract_response_data,
)
from opentelemetry.semconv._incubating.attributes import (
    gen_ai_attributes as GenAIAttributes,
)
from opentelemetry.semconv_ai import SpanAttributes

logger = logging.getLogger(__name__)


def _is_base64_image(item: Dict[str, Any]) -> bool:
    if not isinstance(item, dict):
        return False

    if not isinstance(item.get("source"), dict):
        return False

    if item.get("type") != "image" or item["source"].get("type") != "base64":
        return False

    return True


async def _process_image_item(item, trace_id, span_id, message_index, content_index):
    if not Config.upload_base64_image:
        return item

    image_format = item.get("source").get("media_type").split("/")[1]
    image_name = f"message_{message_index}_content_{content_index}.{image_format}"
    base64_string = item.get("source").get("data")
    url = await Config.upload_base64_image(trace_id, span_id, image_name, base64_string)

    return {"type": "image_url", "image_url": {"url": url}}


async def _dump_content(message_index, content, span):
    if isinstance(content, str):
        return content
    elif isinstance(content, list):
        # If the content is a list of text blocks, concatenate them.
        # This is more commonly used in prompt caching.
        if all([model_as_dict(item).get("type") == "text" for item in content]):
            return "".join([model_as_dict(item).get("text") for item in content])

        content = [
            (
                await _process_image_item(
                    model_as_dict(item),
                    span.context.trace_id,
                    span.context.span_id,
                    message_index,
                    j,
                )
                if _is_base64_image(model_as_dict(item))
                else model_as_dict(item)
            )
            for j, item in enumerate(content)
        ]

        return json.dumps(content, cls=JSONEncoder)


@dont_throw
async def aset_input_attributes(span, kwargs):
    from opentelemetry.instrumentation.anthropic import set_span_attribute

    set_span_attribute(span, GenAIAttributes.GEN_AI_REQUEST_MODEL, kwargs.get("model"))
    set_span_attribute(
        span, GenAIAttributes.GEN_AI_REQUEST_MAX_TOKENS, kwargs.get("max_tokens_to_sample")
    )
    set_span_attribute(
        span, GenAIAttributes.GEN_AI_REQUEST_TEMPERATURE, kwargs.get("temperature")
    )
    set_span_attribute(span, GenAIAttributes.GEN_AI_REQUEST_TOP_P, kwargs.get("top_p"))
    set_span_attribute(
        span, SpanAttributes.LLM_FREQUENCY_PENALTY, kwargs.get("frequency_penalty")
    )
    set_span_attribute(
        span, SpanAttributes.LLM_PRESENCE_PENALTY, kwargs.get("presence_penalty")
    )
    set_span_attribute(span, SpanAttributes.LLM_IS_STREAMING, kwargs.get("stream"))

    if should_send_prompts():
        if kwargs.get("prompt") is not None:
            set_span_attribute(
                span, f"{GenAIAttributes.GEN_AI_PROMPT}.0.user", kwargs.get("prompt")
            )

        elif kwargs.get("messages") is not None:
            has_system_message = False
            if kwargs.get("system"):
                has_system_message = True
                set_span_attribute(
                    span,
                    f"{GenAIAttributes.GEN_AI_PROMPT}.0.content",
                    await _dump_content(
                        message_index=0, span=span, content=kwargs.get("system")
                    ),
                )
                set_span_attribute(
                    span,
                    f"{GenAIAttributes.GEN_AI_PROMPT}.0.role",
                    "system",
                )
            for i, message in enumerate(kwargs.get("messages")):
                prompt_index = i + (1 if has_system_message else 0)
                content = message.get("content")
                tool_use_blocks = []
                other_blocks = []
                if isinstance(content, list):
                    for block in content:
                        if dict(block).get("type") == "tool_use":
                            tool_use_blocks.append(dict(block))
                        else:
                            other_blocks.append(block)
                    content = other_blocks
                set_span_attribute(
                    span,
<<<<<<< HEAD
                    f"{GenAIAttributes.GEN_AI_PROMPT}.{prompt_index}.content",
                    await _dump_content(
                        message_index=i, span=span, content=message.get("content")
                    ),
=======
                    f"{SpanAttributes.LLM_PROMPTS}.{prompt_index}.content",
                    await _dump_content(message_index=i, span=span, content=content),
>>>>>>> 335bc2e2
                )
                set_span_attribute(
                    span,
                    f"{GenAIAttributes.GEN_AI_PROMPT}.{prompt_index}.role",
                    message.get("role"),
                )
                if tool_use_blocks:
                    for tool_num, tool_use_block in enumerate(tool_use_blocks):
                        set_span_attribute(
                            span,
                            f"{SpanAttributes.LLM_PROMPTS}.{prompt_index}.tool_calls.{tool_num}.id",
                            tool_use_block.get("id"),
                        )
                        set_span_attribute(
                            span,
                            f"{SpanAttributes.LLM_PROMPTS}.{prompt_index}.tool_calls.{tool_num}.name",
                            tool_use_block.get("name"),
                        )
                        set_span_attribute(
                            span,
                            f"{SpanAttributes.LLM_PROMPTS}.{prompt_index}.tool_calls.{tool_num}.arguments",
                            json.dumps(tool_use_block.get("input")),
                        )

        if kwargs.get("tools") is not None:
            for i, tool in enumerate(kwargs.get("tools")):
                prefix = f"{SpanAttributes.LLM_REQUEST_FUNCTIONS}.{i}"
                set_span_attribute(span, f"{prefix}.name", tool.get("name"))
                set_span_attribute(
                    span, f"{prefix}.description", tool.get("description")
                )
                input_schema = tool.get("input_schema")
                if input_schema is not None:
                    set_span_attribute(
                        span, f"{prefix}.input_schema", json.dumps(input_schema)
                    )


async def _aset_span_completions(span, response):
    if not should_send_prompts():
        return
    from opentelemetry.instrumentation.anthropic import set_span_attribute
    from opentelemetry.instrumentation.anthropic.utils import _aextract_response_data

    response = await _aextract_response_data(response)
    index = 0
    prefix = f"{SpanAttributes.LLM_COMPLETIONS}.{index}"
    set_span_attribute(span, f"{prefix}.finish_reason", response.get("stop_reason"))
    if response.get("role"):
        set_span_attribute(span, f"{prefix}.role", response.get("role"))

    if response.get("completion"):
        set_span_attribute(span, f"{prefix}.content", response.get("completion"))
    elif response.get("content"):
        tool_call_index = 0
        text = ""
        for content in response.get("content"):
            content_block_type = content.type
            # usually, Antrhopic responds with just one text block,
            # but the API allows for multiple text blocks, so concatenate them
            if content_block_type == "text" and hasattr(content, "text"):
                text += content.text
            elif content_block_type == "thinking":
                content = dict(content)
                # override the role to thinking
                set_span_attribute(
                    span,
                    f"{prefix}.role",
                    "thinking",
                )
                set_span_attribute(
                    span,
                    f"{prefix}.content",
                    content.get("thinking"),
                )
                # increment the index for subsequent content blocks
                index += 1
                prefix = f"{SpanAttributes.LLM_COMPLETIONS}.{index}"
                # set the role to the original role on the next completions
                set_span_attribute(
                    span,
                    f"{prefix}.role",
                    response.get("role"),
                )
            elif content_block_type == "tool_use":
                content = dict(content)
                set_span_attribute(
                    span,
                    f"{prefix}.tool_calls.{tool_call_index}.id",
                    content.get("id"),
                )
                set_span_attribute(
                    span,
                    f"{prefix}.tool_calls.{tool_call_index}.name",
                    content.get("name"),
                )
                tool_arguments = content.get("input")
                if tool_arguments is not None:
                    set_span_attribute(
                        span,
                        f"{prefix}.tool_calls.{tool_call_index}.arguments",
                        json.dumps(tool_arguments),
                    )
                tool_call_index += 1
        set_span_attribute(span, f"{prefix}.content", text)


def _set_span_completions(span, response):
    if not should_send_prompts():
        return
    from opentelemetry.instrumentation.anthropic import set_span_attribute

    response = _extract_response_data(response)
    index = 0
    prefix = f"{GenAIAttributes.GEN_AI_COMPLETION}.{index}"
    set_span_attribute(span, f"{prefix}.finish_reason", response.get("stop_reason"))
    if response.get("role"):
        set_span_attribute(span, f"{prefix}.role", response.get("role"))

    if response.get("completion"):
        set_span_attribute(span, f"{prefix}.content", response.get("completion"))
    elif response.get("content"):
        tool_call_index = 0
        text = ""
        for content in response.get("content"):
            content_block_type = content.type
            # usually, Antrhopic responds with just one text block,
            # but the API allows for multiple text blocks, so concatenate them
            if content_block_type == "text" and hasattr(content, "text"):
                text += content.text
            elif content_block_type == "thinking":
                content = dict(content)
                # override the role to thinking
                set_span_attribute(
                    span,
                    f"{prefix}.role",
                    "thinking",
                )
                set_span_attribute(
                    span,
                    f"{prefix}.content",
                    content.get("thinking"),
                )
                # increment the index for subsequent content blocks
                index += 1
                prefix = f"{GenAIAttributes.GEN_AI_COMPLETION}.{index}"
                # set the role to the original role on the next completions
                set_span_attribute(
                    span,
                    f"{prefix}.role",
                    response.get("role"),
                )
            elif content_block_type == "tool_use":
                content = dict(content)
                set_span_attribute(
                    span,
                    f"{prefix}.tool_calls.{tool_call_index}.id",
                    content.get("id"),
                )
                set_span_attribute(
                    span,
                    f"{prefix}.tool_calls.{tool_call_index}.name",
                    content.get("name"),
                )
                tool_arguments = content.get("input")
                if tool_arguments is not None:
                    set_span_attribute(
                        span,
                        f"{prefix}.tool_calls.{tool_call_index}.arguments",
                        json.dumps(tool_arguments),
                    )
                tool_call_index += 1
        set_span_attribute(span, f"{prefix}.content", text)


@dont_throw
async def aset_response_attributes(span, response):
    from opentelemetry.instrumentation.anthropic import set_span_attribute
    from opentelemetry.instrumentation.anthropic.utils import _aextract_response_data

    response = await _aextract_response_data(response)
    set_span_attribute(span, SpanAttributes.LLM_RESPONSE_MODEL, response.get("model"))
    set_span_attribute(span, GEN_AI_RESPONSE_ID, response.get("id"))

    if response.get("usage"):
        prompt_tokens = response.get("usage").input_tokens
        completion_tokens = response.get("usage").output_tokens
        set_span_attribute(span, SpanAttributes.LLM_USAGE_PROMPT_TOKENS, prompt_tokens)
        set_span_attribute(
            span, SpanAttributes.LLM_USAGE_COMPLETION_TOKENS, completion_tokens
        )
        set_span_attribute(
            span,
            SpanAttributes.LLM_USAGE_TOTAL_TOKENS,
            prompt_tokens + completion_tokens,
        )

    await _aset_span_completions(span, response)


@dont_throw
def set_response_attributes(span, response):
    from opentelemetry.instrumentation.anthropic import set_span_attribute

<<<<<<< HEAD
    if not isinstance(response, dict):
        response = response.__dict__
    set_span_attribute(span, GenAIAttributes.GEN_AI_RESPONSE_MODEL, response.get("model"))
    set_span_attribute(span, GenAIAttributes.GEN_AI_RESPONSE_ID, response.get("id"))
=======
    response = _extract_response_data(response)
    set_span_attribute(span, SpanAttributes.LLM_RESPONSE_MODEL, response.get("model"))
    set_span_attribute(span, GEN_AI_RESPONSE_ID, response.get("id"))
>>>>>>> 335bc2e2

    if response.get("usage"):
        prompt_tokens = response.get("usage").input_tokens
        completion_tokens = response.get("usage").output_tokens
        set_span_attribute(span, GenAIAttributes.GEN_AI_USAGE_INPUT_TOKENS, prompt_tokens)
        set_span_attribute(
            span, GenAIAttributes.GEN_AI_USAGE_OUTPUT_TOKENS, completion_tokens
        )
        set_span_attribute(
            span,
            SpanAttributes.LLM_USAGE_TOTAL_TOKENS,
            prompt_tokens + completion_tokens,
        )

    _set_span_completions(span, response)


@dont_throw
def set_streaming_response_attributes(span, complete_response_events):
    if not should_send_prompts():
        return

    from opentelemetry.instrumentation.anthropic import set_span_attribute

    if not span.is_recording() or not complete_response_events:
        return

<<<<<<< HEAD
    try:
        for event in complete_response_events:
            index = event.get("index")
            prefix = f"{GenAIAttributes.GEN_AI_COMPLETION}.{index}"
=======
    index = 0
    for event in complete_response_events:
        prefix = f"{SpanAttributes.LLM_COMPLETIONS}.{index}"
        set_span_attribute(span, f"{prefix}.finish_reason", event.get("finish_reason"))
        role = "thinking" if event.get("type") == "thinking" else "assistant"
        # Thinking is added as a separate completion, so we need to increment the index
        if event.get("type") == "thinking":
            index += 1
        set_span_attribute(span, f"{prefix}.role", role)
        if event.get("type") == "tool_use":
>>>>>>> 335bc2e2
            set_span_attribute(
                span,
                f"{prefix}.tool_calls.0.id",
                event.get("id"),
            )
            set_span_attribute(
                span,
                f"{prefix}.tool_calls.0.name",
                event.get("name"),
            )
            tool_arguments = event.get("input")
            if tool_arguments is not None:
                set_span_attribute(
                    span,
                    f"{prefix}.tool_calls.0.arguments",
                    tool_arguments,
                )
        else:
            set_span_attribute(span, f"{prefix}.content", event.get("text"))<|MERGE_RESOLUTION|>--- conflicted
+++ resolved
@@ -126,15 +126,10 @@
                     content = other_blocks
                 set_span_attribute(
                     span,
-<<<<<<< HEAD
                     f"{GenAIAttributes.GEN_AI_PROMPT}.{prompt_index}.content",
                     await _dump_content(
                         message_index=i, span=span, content=message.get("content")
                     ),
-=======
-                    f"{SpanAttributes.LLM_PROMPTS}.{prompt_index}.content",
-                    await _dump_content(message_index=i, span=span, content=content),
->>>>>>> 335bc2e2
                 )
                 set_span_attribute(
                     span,
@@ -181,7 +176,7 @@
 
     response = await _aextract_response_data(response)
     index = 0
-    prefix = f"{SpanAttributes.LLM_COMPLETIONS}.{index}"
+    prefix = f"{GenAIAttributes.GEN_AI_COMPLETION}.{index}"
     set_span_attribute(span, f"{prefix}.finish_reason", response.get("stop_reason"))
     if response.get("role"):
         set_span_attribute(span, f"{prefix}.role", response.get("role"))
@@ -212,7 +207,7 @@
                 )
                 # increment the index for subsequent content blocks
                 index += 1
-                prefix = f"{SpanAttributes.LLM_COMPLETIONS}.{index}"
+                prefix = f"{GenAIAttributes.GEN_AI_COMPLETION}.{index}"
                 # set the role to the original role on the next completions
                 set_span_attribute(
                     span,
@@ -249,7 +244,7 @@
 
     response = _extract_response_data(response)
     index = 0
-    prefix = f"{GenAIAttributes.GEN_AI_COMPLETION}.{index}"
+    prefix = f"{SpanAttributes.LLM_COMPLETIONS}.{index}"
     set_span_attribute(span, f"{prefix}.finish_reason", response.get("stop_reason"))
     if response.get("role"):
         set_span_attribute(span, f"{prefix}.role", response.get("role"))
@@ -316,15 +311,15 @@
     from opentelemetry.instrumentation.anthropic.utils import _aextract_response_data
 
     response = await _aextract_response_data(response)
-    set_span_attribute(span, SpanAttributes.LLM_RESPONSE_MODEL, response.get("model"))
-    set_span_attribute(span, GEN_AI_RESPONSE_ID, response.get("id"))
+    set_span_attribute(span, GenAIAttributes.GEN_AI_RESPONSE_MODEL, response.get("model"))
+    set_span_attribute(span, GenAIAttributes.GEN_AI_RESPONSE_ID, response.get("id"))
 
     if response.get("usage"):
         prompt_tokens = response.get("usage").input_tokens
         completion_tokens = response.get("usage").output_tokens
-        set_span_attribute(span, SpanAttributes.LLM_USAGE_PROMPT_TOKENS, prompt_tokens)
+        set_span_attribute(span, GenAIAttributes.GEN_AI_USAGE_INPUT_TOKENS, prompt_tokens)
         set_span_attribute(
-            span, SpanAttributes.LLM_USAGE_COMPLETION_TOKENS, completion_tokens
+            span, GenAIAttributes.GEN_AI_USAGE_COMPLETION_TOKENS, completion_tokens
         )
         set_span_attribute(
             span,
@@ -339,16 +334,9 @@
 def set_response_attributes(span, response):
     from opentelemetry.instrumentation.anthropic import set_span_attribute
 
-<<<<<<< HEAD
-    if not isinstance(response, dict):
-        response = response.__dict__
+    response = _extract_response_data(response)
     set_span_attribute(span, GenAIAttributes.GEN_AI_RESPONSE_MODEL, response.get("model"))
     set_span_attribute(span, GenAIAttributes.GEN_AI_RESPONSE_ID, response.get("id"))
-=======
-    response = _extract_response_data(response)
-    set_span_attribute(span, SpanAttributes.LLM_RESPONSE_MODEL, response.get("model"))
-    set_span_attribute(span, GEN_AI_RESPONSE_ID, response.get("id"))
->>>>>>> 335bc2e2
 
     if response.get("usage"):
         prompt_tokens = response.get("usage").input_tokens
@@ -376,15 +364,9 @@
     if not span.is_recording() or not complete_response_events:
         return
 
-<<<<<<< HEAD
-    try:
-        for event in complete_response_events:
-            index = event.get("index")
-            prefix = f"{GenAIAttributes.GEN_AI_COMPLETION}.{index}"
-=======
     index = 0
     for event in complete_response_events:
-        prefix = f"{SpanAttributes.LLM_COMPLETIONS}.{index}"
+        prefix = f"{GenAIAttributes.GEN_AI_COMPLETION}.{index}"
         set_span_attribute(span, f"{prefix}.finish_reason", event.get("finish_reason"))
         role = "thinking" if event.get("type") == "thinking" else "assistant"
         # Thinking is added as a separate completion, so we need to increment the index
@@ -392,7 +374,6 @@
             index += 1
         set_span_attribute(span, f"{prefix}.role", role)
         if event.get("type") == "tool_use":
->>>>>>> 335bc2e2
             set_span_attribute(
                 span,
                 f"{prefix}.tool_calls.0.id",
