"""OpenTelemetry SageMaker instrumentation"""

from functools import wraps
from typing import Collection

from opentelemetry import context as context_api
from opentelemetry._events import get_event_logger
from opentelemetry.instrumentation.instrumentor import BaseInstrumentor
from opentelemetry.instrumentation.sagemaker.config import Config
from opentelemetry.instrumentation.sagemaker.event_emitter import (
    emit_choice_events,
    emit_message_event,
)
from opentelemetry.instrumentation.sagemaker.reusable_streaming_body import (
    ReusableStreamingBody,
)
from opentelemetry.instrumentation.sagemaker.span_utils import (
    set_call_request_attributes,
    set_call_response_attributes,
    set_call_span_attributes,
    set_stream_response_attributes,
)
from opentelemetry.instrumentation.sagemaker.streaming_wrapper import StreamingWrapper
from opentelemetry.instrumentation.sagemaker.utils import dont_throw, should_emit_events
from opentelemetry.instrumentation.sagemaker.version import __version__
from opentelemetry.instrumentation.utils import (
    _SUPPRESS_INSTRUMENTATION_KEY,
    unwrap,
)
from opentelemetry.semconv_ai import (
    SUPPRESS_LANGUAGE_MODEL_INSTRUMENTATION_KEY,
)
from opentelemetry.trace import SpanKind, get_tracer
from wrapt import wrap_function_wrapper

_instruments = ("boto3 >= 1.28.57",)

WRAPPED_METHODS = [
    {
        "package": "botocore.client",
        "object": "ClientCreator",
        "method": "create_client",
    },
    {"package": "botocore.session", "object": "Session", "method": "create_client"},
]


def _with_tracer_wrapper(func):
    """Helper for providing tracer for wrapper functions."""

    def _with_tracer(tracer, event_logger, to_wrap):
        def wrapper(wrapped, instance, args, kwargs):
            return func(tracer, event_logger, to_wrap, wrapped, instance, args, kwargs)

        return wrapper

    return _with_tracer


@_with_tracer_wrapper
def _wrap(
    tracer,
    event_logger,
    to_wrap,
    wrapped,
    instance,
    args,
    kwargs,
):
    """Instruments and calls every function defined in TO_WRAP."""
    if context_api.get_value(_SUPPRESS_INSTRUMENTATION_KEY):
        return wrapped(*args, **kwargs)

    if kwargs.get("service_name") == "sagemaker-runtime":
        client = wrapped(*args, **kwargs)
        client.invoke_endpoint = _instrumented_endpoint_invoke(
            client.invoke_endpoint, tracer, event_logger
        )
        client.invoke_endpoint_with_response_stream = (
            _instrumented_endpoint_invoke_with_response_stream(
                client.invoke_endpoint_with_response_stream, tracer, event_logger
            )
        )

        return client

    return wrapped(*args, **kwargs)


def _instrumented_endpoint_invoke(fn, tracer, event_logger):
    @wraps(fn)
    def with_instrumentation(*args, **kwargs):
        if context_api.get_value(SUPPRESS_LANGUAGE_MODEL_INSTRUMENTATION_KEY):
            return fn(*args, **kwargs)

        with tracer.start_as_current_span(
            "sagemaker.completion", kind=SpanKind.CLIENT
        ) as span:
            response = fn(*args, **kwargs)
            _handle_call(span, event_logger, kwargs, response)

            return response

    return with_instrumentation


def _instrumented_endpoint_invoke_with_response_stream(fn, tracer, event_logger):
    @wraps(fn)
    def with_instrumentation(*args, **kwargs):
        if context_api.get_value(SUPPRESS_LANGUAGE_MODEL_INSTRUMENTATION_KEY):
            return fn(*args, **kwargs)

        span = tracer.start_span("sagemaker.completion", kind=SpanKind.CLIENT)

        response = fn(*args, **kwargs)

        if span.is_recording():
            _handle_stream_call(span, event_logger, kwargs, response)

        return response

    return with_instrumentation


def _handle_stream_call(span, event_logger, kwargs, response):
    @dont_throw
    def stream_done(response_body):
        # Handle Request
        if should_emit_events() and event_logger is not None:
            emit_message_event(kwargs, event_logger)
        else:
            set_call_request_attributes(span, kwargs)

        set_call_span_attributes(span, kwargs, response)

        # Handle Response
        if should_emit_events() and event_logger is not None:
            emit_choice_events(response, event_logger)
        else:
            set_stream_response_attributes(span, response_body)

        span.end()

    response["Body"] = StreamingWrapper(response["Body"], stream_done)


def _try_parse_json(value):
    """Try to decode JSON if it's a string or bytes; fallback to raw value."""
    try:
        if isinstance(value, bytes):
            value = value.decode("utf-8").strip()
        if isinstance(value, str):
            return json.loads(value)
        return value
    except (json.JSONDecodeError, UnicodeDecodeError):
        return str(value)


@dont_throw
def _handle_call(span, event_logger, kwargs, response):
    # Handle Request
    if should_emit_events() and event_logger is not None:
        emit_message_event(kwargs, event_logger)
    else:
        set_call_request_attributes(span, kwargs)

    response["Body"] = ReusableStreamingBody(
        response["Body"]._raw_stream, response["Body"]._content_length
    )
<<<<<<< HEAD
    set_call_span_attributes(span, kwargs, response)

    # Handle Response
    if should_emit_events() and event_logger is not None:
        emit_choice_events(response, event_logger)
    else:
        set_call_response_attributes(span, response)
=======

    raw_request = kwargs.get("Body")
    raw_response = response["Body"].read()

    request_body = _try_parse_json(raw_request)
    response_body = _try_parse_json(raw_response)

    endpoint_name = kwargs.get("EndpointName")
    _set_span_attribute(span, SpanAttributes.LLM_REQUEST_MODEL, endpoint_name)
    _set_span_attribute(
        span, SpanAttributes.TRACELOOP_ENTITY_INPUT, json.dumps(request_body)
    )
    _set_span_attribute(
        span, SpanAttributes.TRACELOOP_ENTITY_OUTPUT, json.dumps(response_body)
    )
>>>>>>> 3e8558d8


class SageMakerInstrumentor(BaseInstrumentor):
    """An instrumentor for Bedrock's client library."""

    def __init__(
        self,
        enrich_token_usage: bool = False,
        exception_logger=None,
        use_legacy_attributes: bool = True,
    ):
        super().__init__()
        Config.enrich_token_usage = enrich_token_usage
        Config.exception_logger = exception_logger
        Config.use_legacy_attributes = use_legacy_attributes

    def instrumentation_dependencies(self) -> Collection[str]:
        return _instruments

    def _instrument(self, **kwargs):
        tracer_provider = kwargs.get("tracer_provider")
        tracer = get_tracer(__name__, __version__, tracer_provider)

        event_logger = None

        if not Config.use_legacy_attributes:
            event_logger_provider = kwargs.get("event_logger_provider")
            event_logger = get_event_logger(
                __name__, __version__, event_logger_provider=event_logger_provider
            )

        for wrapped_method in WRAPPED_METHODS:
            wrap_package = wrapped_method.get("package")
            wrap_object = wrapped_method.get("object")
            wrap_method = wrapped_method.get("method")
            wrap_function_wrapper(
                wrap_package,
                f"{wrap_object}.{wrap_method}",
                _wrap(tracer, event_logger, wrapped_method),
            )

    def _uninstrument(self, **kwargs):
        for wrapped_method in WRAPPED_METHODS:
            wrap_package = wrapped_method.get("package")
            wrap_object = wrapped_method.get("object")
            unwrap(
                f"{wrap_package}.{wrap_object}",
                wrapped_method.get("method"),
            )<|MERGE_RESOLUTION|>--- conflicted
+++ resolved
@@ -167,15 +167,6 @@
     response["Body"] = ReusableStreamingBody(
         response["Body"]._raw_stream, response["Body"]._content_length
     )
-<<<<<<< HEAD
-    set_call_span_attributes(span, kwargs, response)
-
-    # Handle Response
-    if should_emit_events() and event_logger is not None:
-        emit_choice_events(response, event_logger)
-    else:
-        set_call_response_attributes(span, response)
-=======
 
     raw_request = kwargs.get("Body")
     raw_response = response["Body"].read()
@@ -191,7 +182,13 @@
     _set_span_attribute(
         span, SpanAttributes.TRACELOOP_ENTITY_OUTPUT, json.dumps(response_body)
     )
->>>>>>> 3e8558d8
+    set_call_span_attributes(span, kwargs, response)
+
+    # Handle Response
+    if should_emit_events() and event_logger is not None:
+        emit_choice_events(response, event_logger)
+    else:
+        set_call_response_attributes(span, response)
 
 
 class SageMakerInstrumentor(BaseInstrumentor):
