from contextlib import contextmanager
<<<<<<< HEAD
from opentelemetry.semconv._incubating.attributes import (
    gen_ai_attributes as GenAIAttributes,
)
=======
from opentelemetry import context
>>>>>>> 50cd4f07
from opentelemetry.semconv_ai import SpanAttributes
from opentelemetry.trace import Span, set_span_in_context
from pydantic import BaseModel
from typing import Optional
from traceloop.sdk.tracing.context_manager import get_tracer


class LLMMessage(BaseModel):
    role: str
    content: str


class LLMUsage(BaseModel):
    prompt_tokens: int
    completion_tokens: int
    total_tokens: int
    cache_creation_input_tokens: Optional[int] = None
    cache_read_input_tokens: Optional[int] = None


class LLMSpan:
    _span: Span = None

    def __init__(self, span: Span):
        self._span = span
        pass

    def report_request(self, model: str, messages: list[LLMMessage]):
        self._span.set_attribute(GenAIAttributes.GEN_AI_REQUEST_MODEL, model)
        for idx, message in enumerate(messages):
            self._span.set_attribute(
                f"{GenAIAttributes.GEN_AI_PROMPT}.{idx}.role", message.role
            )
            self._span.set_attribute(
                f"{GenAIAttributes.GEN_AI_PROMPT}.{idx}.content", message.content
            )

    def report_response(self, model: str, completions: list[str]):
        self._span.set_attribute(GenAIAttributes.GEN_AI_RESPONSE_MODEL, model)
        for idx, completion in enumerate(completions):
            self._span.set_attribute(
                f"{GenAIAttributes.GEN_AI_COMPLETION}.{idx}.role", "assistant"
            )
            self._span.set_attribute(
                f"{GenAIAttributes.GEN_AI_COMPLETION}.{idx}.content", completion
            )

    def report_usage(self, usage: LLMUsage):
        self._span.set_attribute(
            GenAIAttributes.GEN_AI_USAGE_INPUT_TOKENS, usage.prompt_tokens
        )
        self._span.set_attribute(
            GenAIAttributes.GEN_AI_USAGE_OUTPUT_TOKENS, usage.completion_tokens
        )
        self._span.set_attribute(
            SpanAttributes.LLM_USAGE_TOTAL_TOKENS, usage.total_tokens
        )
<<<<<<< HEAD
        self._span.set_attribute(
            GenAIAttributes.GEN_AI_USAGE_CACHE_CREATION_INPUT_TOKENS,
            usage.cache_creation_input_tokens,
        )
        self._span.set_attribute(
            GenAIAttributes.GEN_AI_USAGE_CACHE_READ_INPUT_TOKENS,
            usage.cache_read_input_tokens,
        )
=======
        if usage.cache_creation_input_tokens is not None:
            self._span.set_attribute(
                SpanAttributes.LLM_USAGE_CACHE_CREATION_INPUT_TOKENS,
                usage.cache_creation_input_tokens,
            )
        if usage.cache_read_input_tokens is not None:
            self._span.set_attribute(
                SpanAttributes.LLM_USAGE_CACHE_READ_INPUT_TOKENS,
                usage.cache_read_input_tokens,
            )
>>>>>>> 50cd4f07


@contextmanager
def track_llm_call(vendor: str, type: str):
    with get_tracer() as tracer:
<<<<<<< HEAD
        with tracer.start_as_current_span(name=f"{vendor}.{type}") as span:
            span.set_attribute(GenAIAttributes.GEN_AI_SYSTEM, vendor)
            span.set_attribute(SpanAttributes.LLM_REQUEST_TYPE, type)
            llm_span = LLMSpan(span)
            try:
                yield llm_span
            finally:
                span.end()
=======
        span = tracer.start_span(name=f"{vendor}.{type}")
        span.set_attribute(SpanAttributes.LLM_SYSTEM, vendor)
        span.set_attribute(SpanAttributes.LLM_REQUEST_TYPE, type)
        ctx = set_span_in_context(span)
        token = context.attach(ctx)
        try:
            yield LLMSpan(span)
        finally:
            context.detach(token)
            span.end()
>>>>>>> 50cd4f07
<|MERGE_RESOLUTION|>--- conflicted
+++ resolved
@@ -1,11 +1,8 @@
 from contextlib import contextmanager
-<<<<<<< HEAD
 from opentelemetry.semconv._incubating.attributes import (
     gen_ai_attributes as GenAIAttributes,
 )
-=======
 from opentelemetry import context
->>>>>>> 50cd4f07
 from opentelemetry.semconv_ai import SpanAttributes
 from opentelemetry.trace import Span, set_span_in_context
 from pydantic import BaseModel
@@ -63,44 +60,23 @@
         self._span.set_attribute(
             SpanAttributes.LLM_USAGE_TOTAL_TOKENS, usage.total_tokens
         )
-<<<<<<< HEAD
-        self._span.set_attribute(
-            GenAIAttributes.GEN_AI_USAGE_CACHE_CREATION_INPUT_TOKENS,
-            usage.cache_creation_input_tokens,
-        )
-        self._span.set_attribute(
-            GenAIAttributes.GEN_AI_USAGE_CACHE_READ_INPUT_TOKENS,
-            usage.cache_read_input_tokens,
-        )
-=======
         if usage.cache_creation_input_tokens is not None:
             self._span.set_attribute(
-                SpanAttributes.LLM_USAGE_CACHE_CREATION_INPUT_TOKENS,
+                GenAIAttributes.GEN_AI_USAGE_CACHE_CREATION_INPUT_TOKENS,
                 usage.cache_creation_input_tokens,
             )
         if usage.cache_read_input_tokens is not None:
             self._span.set_attribute(
-                SpanAttributes.LLM_USAGE_CACHE_READ_INPUT_TOKENS,
+                GenAIAttributes.GEN_AI_USAGE_CACHE_READ_INPUT_TOKENS,
                 usage.cache_read_input_tokens,
             )
->>>>>>> 50cd4f07
 
 
 @contextmanager
 def track_llm_call(vendor: str, type: str):
     with get_tracer() as tracer:
-<<<<<<< HEAD
-        with tracer.start_as_current_span(name=f"{vendor}.{type}") as span:
-            span.set_attribute(GenAIAttributes.GEN_AI_SYSTEM, vendor)
-            span.set_attribute(SpanAttributes.LLM_REQUEST_TYPE, type)
-            llm_span = LLMSpan(span)
-            try:
-                yield llm_span
-            finally:
-                span.end()
-=======
         span = tracer.start_span(name=f"{vendor}.{type}")
-        span.set_attribute(SpanAttributes.LLM_SYSTEM, vendor)
+        span.set_attribute(GenAIAttributes.GEN_AI_SYSTEM, vendor)
         span.set_attribute(SpanAttributes.LLM_REQUEST_TYPE, type)
         ctx = set_span_in_context(span)
         token = context.attach(ctx)
@@ -108,5 +84,4 @@
             yield LLMSpan(span)
         finally:
             context.detach(token)
-            span.end()
->>>>>>> 50cd4f07
+            span.end()