import atexit
import logging
import os
import importlib.util

from colorama import Fore
from opentelemetry import trace
from opentelemetry.exporter.otlp.proto.http.trace_exporter import (
    OTLPSpanExporter as HTTPExporter,
)
from opentelemetry.exporter.otlp.proto.grpc.trace_exporter import (
    OTLPSpanExporter as GRPCExporter,
)
from opentelemetry.sdk.resources import SERVICE_NAME, Resource
from opentelemetry.sdk.trace import TracerProvider, SpanProcessor
from opentelemetry.sdk.trace.export import (
    SpanExporter,
    SimpleSpanProcessor,
    BatchSpanProcessor,
)
from opentelemetry.trace import get_tracer_provider, ProxyTracerProvider
from opentelemetry.context import get_value, attach, set_value

from opentelemetry.semconv.ai import SpanAttributes
from traceloop.sdk.tracing.content_allow_list import ContentAllowList
from traceloop.sdk.utils import is_notebook

TRACER_NAME = "traceloop.tracer"
EXCLUDED_URLS = "api.openai.com,openai.azure.com,api.anthropic.com,api.cohere.ai,pinecone.io,traceloop.com"


class TracerWrapper(object):
    def __new__(
        cls, disable_batch=False, exporter: SpanExporter = None
    ) -> "TracerWrapper":
        if not hasattr(cls, "instance"):
            obj = cls.instance = super(TracerWrapper, cls).__new__(cls)
            obj.__spans_exporter: SpanExporter = (
                exporter
                if exporter
                else init_spans_exporter(TracerWrapper.endpoint, TracerWrapper.headers)
            )
            obj.__resource = Resource(attributes={SERVICE_NAME: TracerWrapper.app_name})
            obj.__tracer_provider: TracerProvider = init_tracer_provider(
                resource=obj.__resource
            )
            if disable_batch or is_notebook():
                obj.__spans_processor: SpanProcessor = SimpleSpanProcessor(
                    obj.__spans_exporter
                )
            else:
                obj.__spans_processor: SpanProcessor = BatchSpanProcessor(
                    obj.__spans_exporter
                )

            obj.__spans_processor.on_start = obj._span_processor_on_start
            obj.__tracer_provider.add_span_processor(obj.__spans_processor)

            init_instrumentations()

            obj.__content_allow_list = ContentAllowList()

            # Force flushes for debug environments (e.g. local development)
            atexit.register(obj.exit_handler)

        return cls.instance

    def exit_handler(self):
        self.flush()

    def _span_processor_on_start(self, span, parent_context):
        workflow_name = get_value("workflow_name")
        if workflow_name is not None:
            span.set_attribute(SpanAttributes.TRACELOOP_WORKFLOW_NAME, workflow_name)

        correlation_id = get_value("correlation_id")
        if correlation_id is not None:
            span.set_attribute(SpanAttributes.TRACELOOP_CORRELATION_ID, correlation_id)

        association_properties = get_value("association_properties")
        if association_properties is not None:
            for key, value in association_properties.items():
                span.set_attribute(
                    f"{SpanAttributes.TRACELOOP_ASSOCIATION_PROPERTIES}.{key}", value
                )

            if (
                not self.enable_content_tracing
                and self.__content_allow_list.is_allowed(association_properties)
            ):
                attach(set_value("override_enable_content_tracing", True))

        if is_llm_span(span):
            prompt_key = get_value("prompt_key")
            if prompt_key is not None:
                span.set_attribute("traceloop.prompt.key", prompt_key)

            prompt_version = get_value("prompt_version")
            if prompt_version is not None:
                span.set_attribute("traceloop.prompt.version", prompt_version)

            prompt_version_name = get_value("prompt_version_name")
            if prompt_version_name is not None:
                span.set_attribute("traceloop.prompt.version_name", prompt_version_name)

    @staticmethod
    def set_static_params(
        app_name: str,
        enable_content_tracing: bool,
        endpoint: str,
        headers: dict[str, str],
    ) -> None:
        TracerWrapper.app_name = app_name
        TracerWrapper.enable_content_tracing = enable_content_tracing
        TracerWrapper.endpoint = endpoint
        TracerWrapper.headers = headers

    @classmethod
    def verify_initialized(cls) -> bool:
        if hasattr(cls, "instance"):
            return True

        if (os.getenv("TRACELOOP_SUPPRESS_WARNINGS") or "false").lower() == "true":
            return False

        print(
            Fore.RED
            + "Warning: Traceloop not initialized, make sure you call Traceloop.init()"
        )
        print(Fore.RESET)
        return False

    def flush(self):
        self.__spans_processor.force_flush()

    def get_tracer(self):
        return self.__tracer_provider.get_tracer(TRACER_NAME)


def set_correlation_id(correlation_id: str) -> None:
    attach(set_value("correlation_id", correlation_id))


def set_association_properties(properties: dict) -> None:
    attach(set_value("association_properties", properties))


def set_workflow_name(workflow_name: str) -> None:
    attach(set_value("workflow_name", workflow_name))


def set_prompt_tracing_context(key: str, version: int, version_name: str, version_hash: str) -> None:
    attach(set_value("prompt_key", key))
    attach(set_value("prompt_version", version))
    attach(set_value("prompt_version_name", version_name))
    attach(set_value("prompt_version_hash", version_hash))


<<<<<<< HEAD
=======
def span_processor_on_start(span, parent_context):
    workflow_name = get_value("workflow_name")
    if workflow_name is not None:
        span.set_attribute(SpanAttributes.TRACELOOP_WORKFLOW_NAME, workflow_name)

    correlation_id = get_value("correlation_id")
    if correlation_id is not None:
        span.set_attribute(SpanAttributes.TRACELOOP_CORRELATION_ID, correlation_id)

    association_properties = get_value("association_properties")
    if association_properties is not None:
        for key, value in association_properties.items():
            span.set_attribute(f"{SpanAttributes.TRACELOOP_ASSOCIATION_PROPERTIES}.{key}", value)

    if is_llm_span(span):
        prompt_key = get_value("prompt_key")
        if prompt_key is not None:
            span.set_attribute("traceloop.prompt.key", prompt_key)

        prompt_version = get_value("prompt_version")
        if prompt_version is not None:
            span.set_attribute("traceloop.prompt.version", prompt_version)

        prompt_version_name = get_value("prompt_version_name")
        if prompt_version_name is not None:
            span.set_attribute("traceloop.prompt.version_name", prompt_version_name)

        prompt_version_hash = get_value("prompt_version_hash")
        if prompt_version_hash is not None:
            span.set_attribute("traceloop.prompt.version_hash", prompt_version_hash)


>>>>>>> aff67b6f
def is_llm_span(span) -> bool:
    return span.attributes.get(SpanAttributes.LLM_REQUEST_TYPE) is not None


def init_spans_exporter(api_endpoint: str, headers: dict[str, str]) -> SpanExporter:
    if "http" in api_endpoint.lower() or "https" in api_endpoint.lower():
        return HTTPExporter(endpoint=f"{api_endpoint}/v1/traces", headers=headers)
    else:
        return GRPCExporter(endpoint=f"{api_endpoint}", headers=headers)


def init_tracer_provider(resource: Resource) -> TracerProvider:
    provider: TracerProvider = None
    default_provider: TracerProvider = get_tracer_provider()

    if isinstance(default_provider, ProxyTracerProvider):
        provider = TracerProvider(resource=resource)
        trace.set_tracer_provider(provider)
    elif not hasattr(default_provider, "add_span_processor"):
        logging.error(
            "Cannot add span processor to the default provider since it doesn't support it"
        )
        return
    else:
        provider = default_provider

    return provider


def init_instrumentations():
    init_openai_instrumentor()
    init_anthropic_instrumentor()
    init_cohere_instrumentor()
    init_pinecone_instrumentor()
    init_chroma_instrumentor()
    # init_haystack_instrumentor()
    init_langchain_instrumentor()
    init_transformers_instrumentor()
    init_requests_instrumentor()
    init_urllib3_instrumentor()
    init_pymysql_instrumentor()


def init_openai_instrumentor():
    if importlib.util.find_spec("openai") is not None:
        from opentelemetry.instrumentation.openai import OpenAIInstrumentor

        instrumentor = OpenAIInstrumentor()
        if not instrumentor.is_instrumented_by_opentelemetry:
            instrumentor.instrument()


def init_anthropic_instrumentor():
    if importlib.util.find_spec("anthropic") is not None:
        from opentelemetry.instrumentation.anthropic import AnthropicInstrumentor

        instrumentor = AnthropicInstrumentor()
        if not instrumentor.is_instrumented_by_opentelemetry:
            instrumentor.instrument()


def init_cohere_instrumentor():
    if importlib.util.find_spec("cohere") is not None:
        from opentelemetry.instrumentation.cohere import CohereInstrumentor

        instrumentor = CohereInstrumentor()
        if not instrumentor.is_instrumented_by_opentelemetry:
            instrumentor.instrument()


def init_pinecone_instrumentor():
    if importlib.util.find_spec("pinecone") is not None:
        from opentelemetry.instrumentation.pinecone import PineconeInstrumentor

        instrumentor = PineconeInstrumentor()
        if not instrumentor.is_instrumented_by_opentelemetry:
            instrumentor.instrument()


def init_chroma_instrumentor():
    if importlib.util.find_spec("chromadb") is not None:
        from opentelemetry.instrumentation.chromadb import ChromaInstrumentor

        instrumentor = ChromaInstrumentor()
        if not instrumentor.is_instrumented_by_opentelemetry:
            instrumentor.instrument()


def init_haystack_instrumentor():
    if importlib.util.find_spec("haystack") is not None:
        from opentelemetry.instrumentation.haystack import HaystackInstrumentor

        instrumentor = HaystackInstrumentor()
        if not instrumentor.is_instrumented_by_opentelemetry:
            instrumentor.instrument()


def init_langchain_instrumentor():
    if importlib.util.find_spec("langchain") is not None:
        from opentelemetry.instrumentation.langchain import LangchainInstrumentor

        instrumentor = LangchainInstrumentor()
        if not instrumentor.is_instrumented_by_opentelemetry:
            instrumentor.instrument()


def init_transformers_instrumentor():
    if importlib.util.find_spec("transformers") is not None:
        from opentelemetry.instrumentation.transformers import TransformersInstrumentor

        instrumentor = TransformersInstrumentor()
        if not instrumentor.is_instrumented_by_opentelemetry:
            instrumentor.instrument()


def init_requests_instrumentor():
    if importlib.util.find_spec("requests") is not None:
        from opentelemetry.instrumentation.requests import RequestsInstrumentor

        instrumentor = RequestsInstrumentor()
        if not instrumentor.is_instrumented_by_opentelemetry:
            instrumentor.instrument(excluded_urls=EXCLUDED_URLS)


def init_urllib3_instrumentor():
    if importlib.util.find_spec("urllib3") is not None:
        from opentelemetry.instrumentation.urllib3 import URLLib3Instrumentor

        instrumentor = URLLib3Instrumentor()
        if not instrumentor.is_instrumented_by_opentelemetry:
            instrumentor.instrument(excluded_urls=EXCLUDED_URLS)


def init_pymysql_instrumentor():
    if importlib.util.find_spec("pymysql") is not None:
        from opentelemetry.instrumentation.pymysql import PyMySQLInstrumentor

        instrumentor = PyMySQLInstrumentor()
        if not instrumentor.is_instrumented_by_opentelemetry:
            instrumentor.instrument()<|MERGE_RESOLUTION|>--- conflicted
+++ resolved
@@ -103,6 +103,10 @@
             if prompt_version_name is not None:
                 span.set_attribute("traceloop.prompt.version_name", prompt_version_name)
 
+            prompt_version_hash = get_value("prompt_version_hash")
+            if prompt_version_hash is not None:
+                span.set_attribute("traceloop.prompt.version_hash", prompt_version_hash)
+
     @staticmethod
     def set_static_params(
         app_name: str,
@@ -149,48 +153,15 @@
     attach(set_value("workflow_name", workflow_name))
 
 
-def set_prompt_tracing_context(key: str, version: int, version_name: str, version_hash: str) -> None:
+def set_prompt_tracing_context(
+    key: str, version: int, version_name: str, version_hash: str
+) -> None:
     attach(set_value("prompt_key", key))
     attach(set_value("prompt_version", version))
     attach(set_value("prompt_version_name", version_name))
     attach(set_value("prompt_version_hash", version_hash))
 
 
-<<<<<<< HEAD
-=======
-def span_processor_on_start(span, parent_context):
-    workflow_name = get_value("workflow_name")
-    if workflow_name is not None:
-        span.set_attribute(SpanAttributes.TRACELOOP_WORKFLOW_NAME, workflow_name)
-
-    correlation_id = get_value("correlation_id")
-    if correlation_id is not None:
-        span.set_attribute(SpanAttributes.TRACELOOP_CORRELATION_ID, correlation_id)
-
-    association_properties = get_value("association_properties")
-    if association_properties is not None:
-        for key, value in association_properties.items():
-            span.set_attribute(f"{SpanAttributes.TRACELOOP_ASSOCIATION_PROPERTIES}.{key}", value)
-
-    if is_llm_span(span):
-        prompt_key = get_value("prompt_key")
-        if prompt_key is not None:
-            span.set_attribute("traceloop.prompt.key", prompt_key)
-
-        prompt_version = get_value("prompt_version")
-        if prompt_version is not None:
-            span.set_attribute("traceloop.prompt.version", prompt_version)
-
-        prompt_version_name = get_value("prompt_version_name")
-        if prompt_version_name is not None:
-            span.set_attribute("traceloop.prompt.version_name", prompt_version_name)
-
-        prompt_version_hash = get_value("prompt_version_hash")
-        if prompt_version_hash is not None:
-            span.set_attribute("traceloop.prompt.version_hash", prompt_version_hash)
-
-
->>>>>>> aff67b6f
 def is_llm_span(span) -> bool:
     return span.attributes.get(SpanAttributes.LLM_REQUEST_TYPE) is not None
 
