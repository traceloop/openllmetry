--- conflicted
+++ resolved
@@ -124,7 +124,11 @@
     if correlation_id is not None:
         span.set_attribute(SpanAttributes.TRACELOOP_CORRELATION_ID, correlation_id)
 
-<<<<<<< HEAD
+    association_properties = get_value("association_properties")
+    if association_properties is not None:
+        for key, value in association_properties.items():
+            span.set_attribute(f"{SpanAttributes.TRACELOOP_ASSOCIATION_PROPERTIES}.{key}", value)
+
     if is_llm_span(span):
         prompt_key = get_value("prompt_key")
         if prompt_key is not None:
@@ -138,16 +142,8 @@
         if prompt_version_name is not None:
             span.set_attribute("traceloop.prompt.version_name", prompt_version_name)
 
-
 def is_llm_span(span) -> bool:
     return span.attributes.get(SpanAttributes.LLM_REQUEST_TYPE) is not None
-=======
-    association_properties = get_value("association_properties")
-    if association_properties is not None:
-        for key, value in association_properties.items():
-            span.set_attribute(f"{SpanAttributes.TRACELOOP_ASSOCIATION_PROPERTIES}.{key}", value)
-
->>>>>>> 70a2b533
 
 def init_spans_exporter(api_endpoint: str, headers: dict[str, str]) -> SpanExporter:
     if "http" in api_endpoint.lower() or "https" in api_endpoint.lower():
