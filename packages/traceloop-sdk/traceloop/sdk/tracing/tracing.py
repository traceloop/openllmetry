--- conflicted
+++ resolved
@@ -260,15 +260,11 @@
     init_anthropic_instrumentor()
     init_cohere_instrumentor()
     init_pinecone_instrumentor()
-<<<<<<< HEAD
+    init_chroma_instrumentor()
     init_haystack_instrumentor()
-=======
-    init_chroma_instrumentor()
-    # init_haystack_instrumentor()
     init_langchain_instrumentor()
     init_llama_index_instrumentor()
     init_transformers_instrumentor()
->>>>>>> 08a6b8f5
     init_requests_instrumentor()
     init_urllib3_instrumentor()
     init_pymysql_instrumentor()
