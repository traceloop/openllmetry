import atexit
import logging
import os


from colorama import Fore
from opentelemetry import trace
from opentelemetry.exporter.otlp.proto.http.trace_exporter import (
    OTLPSpanExporter as HTTPExporter,
)
from opentelemetry.exporter.otlp.proto.grpc.trace_exporter import (
    OTLPSpanExporter as GRPCExporter,
)
from opentelemetry.sdk.resources import Resource
from opentelemetry.sdk.trace import TracerProvider, SpanProcessor
from opentelemetry.propagators.textmap import TextMapPropagator
from opentelemetry.propagate import set_global_textmap
from opentelemetry.sdk.trace.export import (
    SpanExporter,
    SimpleSpanProcessor,
    BatchSpanProcessor,
)
from opentelemetry.trace import get_tracer_provider, ProxyTracerProvider
from opentelemetry.context import get_value, attach, set_value
from opentelemetry.instrumentation.threading import ThreadingInstrumentor

from opentelemetry.semconv_ai import SpanAttributes
from traceloop.sdk import Telemetry
from traceloop.sdk.images.image_uploader import ImageUploader
from traceloop.sdk.instruments import Instruments
from traceloop.sdk.tracing.content_allow_list import ContentAllowList
from traceloop.sdk.utils import is_notebook
from traceloop.sdk.utils.package_check import is_package_installed
from typing import Callable, Dict, Optional, Set


TRACER_NAME = "traceloop.tracer"
EXCLUDED_URLS = """
    iam.cloud.ibm.com,
    dataplatform.cloud.ibm.com,
    ml.cloud.ibm.com,
    api.openai.com,
    openai.azure.com,
    api.anthropic.com,
    api.cohere.ai,
    pinecone.io,
    traceloop.com,
    posthog.com,
    sentry.io,
    bedrock-runtime,
    sagemaker-runtime,
    googleapis.com,
    githubusercontent.com,
    openaipublic.blob.core.windows.net"""


class TracerWrapper(object):
    resource_attributes: dict = {}
    enable_content_tracing: bool = True
    endpoint: str = None
    headers: Dict[str, str] = {}
    __tracer_provider: TracerProvider = None
    __image_uploader: ImageUploader = None

    def __new__(
        cls,
        disable_batch=False,
        processor: SpanProcessor = None,
        propagator: TextMapPropagator = None,
        exporter: SpanExporter = None,
        should_enrich_metrics: bool = True,
        instruments: Optional[Set[Instruments]] = None,
<<<<<<< HEAD
        block_instruments: Optional[Set[Instruments]] = None,
=======
        image_uploader: ImageUploader = None,
>>>>>>> 85a9e82a
    ) -> "TracerWrapper":
        if not hasattr(cls, "instance"):
            obj = cls.instance = super(TracerWrapper, cls).__new__(cls)
            if not TracerWrapper.endpoint:
                return obj

            obj.__image_uploader = image_uploader
            obj.__resource = Resource(attributes=TracerWrapper.resource_attributes)
            obj.__tracer_provider = init_tracer_provider(resource=obj.__resource)
            if processor:
                Telemetry().capture("tracer:init", {"processor": "custom"})
                obj.__spans_processor: SpanProcessor = processor
                obj.__spans_processor_original_on_start = processor.on_start
            else:
                if exporter:
                    Telemetry().capture(
                        "tracer:init",
                        {
                            "exporter": "custom",
                            "processor": "simple" if disable_batch else "batch",
                        },
                    )
                else:
                    Telemetry().capture(
                        "tracer:init",
                        {
                            "exporter": TracerWrapper.endpoint,
                            "processor": "simple" if disable_batch else "batch",
                        },
                    )

                obj.__spans_exporter: SpanExporter = (
                    exporter
                    if exporter
                    else init_spans_exporter(
                        TracerWrapper.endpoint, TracerWrapper.headers
                    )
                )
                if disable_batch or is_notebook():
                    obj.__spans_processor: SpanProcessor = SimpleSpanProcessor(
                        obj.__spans_exporter
                    )
                else:
                    obj.__spans_processor: SpanProcessor = BatchSpanProcessor(
                        obj.__spans_exporter
                    )
                obj.__spans_processor_original_on_start = None

            obj.__spans_processor.on_start = obj._span_processor_on_start
            obj.__tracer_provider.add_span_processor(obj.__spans_processor)

            if propagator:
                set_global_textmap(propagator)

            # this makes sure otel context is propagated so we always want it
            ThreadingInstrumentor().instrument()

<<<<<<< HEAD
            instrument_set = init_instrumentations(should_enrich_metrics, instruments, block_instruments)
=======
            instrument_set = False
            if instruments is None:
                init_instrumentations(
                    should_enrich_metrics, obj.__image_uploader.aupload_base64_image
                )
                instrument_set = True
            else:
                for instrument in instruments:
                    if instrument == Instruments.OPENAI:
                        if not init_openai_instrumentor(
                            should_enrich_metrics,
                            obj.__image_uploader.aupload_base64_image,
                        ):
                            print(Fore.RED + "Warning: OpenAI library does not exist.")
                            print(Fore.RESET)
                        else:
                            instrument_set = True
                    elif instrument == Instruments.ANTHROPIC:
                        if not init_anthropic_instrumentor(
                            should_enrich_metrics,
                            obj.__image_uploader.aupload_base64_image,
                        ):
                            print(
                                Fore.RED + "Warning: Anthropic library does not exist."
                            )
                            print(Fore.RESET)
                        else:
                            instrument_set = True
                    elif instrument == Instruments.COHERE:
                        if not init_cohere_instrumentor():
                            print(Fore.RED + "Warning: Cohere library does not exist.")
                            print(Fore.RESET)
                        else:
                            instrument_set = True
                    elif instrument == Instruments.PINECONE:
                        if not init_pinecone_instrumentor():
                            print(
                                Fore.RED + "Warning: Pinecone library does not exist."
                            )
                            print(Fore.RESET)
                        else:
                            instrument_set = True
                    elif instrument == Instruments.CHROMA:
                        if not init_chroma_instrumentor():
                            print(Fore.RED + "Warning: Chroma library does not exist.")
                            print(Fore.RESET)
                        else:
                            instrument_set = True
                    elif instrument == Instruments.GOOGLE_GENERATIVEAI:
                        if not init_google_generativeai_instrumentor():
                            print(
                                Fore.RED
                                + "Warning: Google Generative AI library does not exist."
                            )
                            print(Fore.RESET)
                        else:
                            instrument_set = True
                    elif instrument == Instruments.LANGCHAIN:
                        if not init_langchain_instrumentor():
                            print(
                                Fore.RED + "Warning: LangChain library does not exist."
                            )
                            print(Fore.RESET)
                        else:
                            instrument_set = True
                    elif instrument == Instruments.MISTRAL:
                        if not init_mistralai_instrumentor():
                            print(
                                Fore.RED + "Warning: MistralAI library does not exist."
                            )
                            print(Fore.RESET)
                        else:
                            instrument_set = True
                    elif instrument == Instruments.OLLAMA:
                        if not init_ollama_instrumentor():
                            print(Fore.RED + "Warning: Ollama library does not exist.")
                            print(Fore.RESET)
                        else:
                            instrument_set = True
                    elif instrument == Instruments.LLAMA_INDEX:
                        if not init_llama_index_instrumentor():
                            print(
                                Fore.RED + "Warning: LlamaIndex library does not exist."
                            )
                            print(Fore.RESET)
                        else:
                            instrument_set = True
                    elif instrument == Instruments.MILVUS:
                        if not init_milvus_instrumentor():
                            print(Fore.RED + "Warning: Milvus library does not exist.")
                            print(Fore.RESET)
                        else:
                            instrument_set = True
                    elif instrument == Instruments.TRANSFORMERS:
                        if not init_transformers_instrumentor():
                            print(
                                Fore.RED
                                + "Warning: Transformers library does not exist."
                            )
                            print(Fore.RESET)
                        else:
                            instrument_set = True
                    elif instrument == Instruments.TOGETHER:
                        if not init_together_instrumentor():
                            print(
                                Fore.RED + "Warning: TogetherAI library does not exist."
                            )
                            print(Fore.RESET)
                        else:
                            instrument_set = True
                    elif instrument == Instruments.REQUESTS:
                        if not init_requests_instrumentor():
                            print(
                                Fore.RED + "Warning: Requests library does not exist."
                            )
                            print(Fore.RESET)
                        else:
                            instrument_set = True
                    elif instrument == Instruments.URLLIB3:
                        if not init_urllib3_instrumentor():
                            print(Fore.RED + "Warning: urllib3 library does not exist.")
                            print(Fore.RESET)
                        else:
                            instrument_set = True
                    elif instrument == Instruments.PYMYSQL:
                        if not init_pymysql_instrumentor():
                            print(Fore.RED + "Warning: PyMySQL library does not exist.")
                            print(Fore.RESET)
                        else:
                            instrument_set = True
                    elif instrument == Instruments.BEDROCK:
                        if not init_bedrock_instrumentor(should_enrich_metrics):
                            print(Fore.RED + "Warning: Bedrock library does not exist.")
                            print(Fore.RESET)
                        else:
                            instrument_set = True
                    elif instrument == Instruments.SAGEMAKER:
                        if not init_sagemaker_instrumentor(should_enrich_metrics):
                            print(Fore.RED + "Warning: SageMaker library does not exist.")
                            print(Fore.RESET)
                        else:
                            instrument_set = True
                    elif instrument == Instruments.REPLICATE:
                        if not init_replicate_instrumentor():
                            print(
                                Fore.RED + "Warning: Replicate library does not exist."
                            )
                            print(Fore.RESET)
                        else:
                            instrument_set = True
                    elif instrument == Instruments.VERTEXAI:
                        if not init_vertexai_instrumentor():
                            print(
                                Fore.RED + "Warning: Vertex AI library does not exist."
                            )
                            print(Fore.RESET)
                        else:
                            instrument_set = True
                    elif instrument == Instruments.WATSONX:
                        if not init_watsonx_instrumentor():
                            print(Fore.RED + "Warning: Watsonx library does not exist.")
                            print(Fore.RESET)
                        else:
                            instrument_set = True
                    elif instrument == Instruments.WEAVIATE:
                        if not init_weaviate_instrumentor():
                            print(
                                Fore.RED + "Warning: Weaviate library does not exist."
                            )
                            print(Fore.RESET)
                        else:
                            instrument_set = True
                    elif instrument == Instruments.ALEPHALPHA:
                        if not init_alephalpha_instrumentor():
                            print(
                                Fore.RED
                                + "Warning: Aleph Alpha library does not exist."
                            )
                            print(Fore.RESET)
                        else:
                            instrument_set = True
                    elif instrument == Instruments.MARQO:
                        if not init_marqo_instrumentor():
                            print(Fore.RED + "Warning: marqo library does not exist.")
                            print(Fore.RESET)
                        else:
                            instrument_set = True
                    elif instrument == Instruments.LANCEDB:
                        if not init_lancedb_instrumentor():
                            print(Fore.RED + "Warning: LanceDB library does not exist.")
                            print(Fore.RESET)
                        else:
                            instrument_set = True
                    elif instrument == Instruments.REDIS:
                        if not init_redis_instrumentor():
                            print(Fore.RED + "Warning: redis library does not exist.")
                            print(Fore.RESET)
                        else:
                            instrument_set = True

                    else:
                        print(
                            Fore.RED
                            + "Warning: "
                            + instrument
                            + " instrumentation does not exist."
                        )
                        print(
                            "Usage:\n"
                            + "from traceloop.sdk.instruments import Instruments\n"
                            + 'Traceloop.init(app_name="...", instruments=set([Instruments.OPENAI]))'
                        )
                        print(Fore.RESET)
>>>>>>> 85a9e82a

            if not instrument_set:
                print(
                    Fore.RED + "Warning: No valid instruments set. Remove 'instrument' "
                    "argument to use all instruments, or set a valid instrument."
                )
                print(Fore.RESET)

            obj.__content_allow_list = ContentAllowList()

            # Force flushes for debug environments (e.g. local development)
            atexit.register(obj.exit_handler)

        return cls.instance

    def exit_handler(self):
        self.flush()

    def _span_processor_on_start(self, span, parent_context):
        workflow_name = get_value("workflow_name")
        if workflow_name is not None:
            span.set_attribute(SpanAttributes.TRACELOOP_WORKFLOW_NAME, workflow_name)

        entity_path = get_value("entity_path")
        if entity_path is not None:
            span.set_attribute(SpanAttributes.TRACELOOP_ENTITY_PATH, entity_path)

        association_properties = get_value("association_properties")
        if association_properties is not None:
            _set_association_properties_attributes(span, association_properties)

            if not self.enable_content_tracing:
                if self.__content_allow_list.is_allowed(association_properties):
                    attach(set_value("override_enable_content_tracing", True))
                else:
                    attach(set_value("override_enable_content_tracing", False))

        if is_llm_span(span):
            managed_prompt = get_value("managed_prompt")
            if managed_prompt is not None:
                span.set_attribute(
                    SpanAttributes.TRACELOOP_PROMPT_MANAGED, managed_prompt
                )

            prompt_key = get_value("prompt_key")
            if prompt_key is not None:
                span.set_attribute(SpanAttributes.TRACELOOP_PROMPT_KEY, prompt_key)

            prompt_version = get_value("prompt_version")
            if prompt_version is not None:
                span.set_attribute(
                    SpanAttributes.TRACELOOP_PROMPT_VERSION, prompt_version
                )

            prompt_version_name = get_value("prompt_version_name")
            if prompt_version_name is not None:
                span.set_attribute(
                    SpanAttributes.TRACELOOP_PROMPT_VERSION_NAME, prompt_version_name
                )

            prompt_version_hash = get_value("prompt_version_hash")
            if prompt_version_hash is not None:
                span.set_attribute(
                    SpanAttributes.TRACELOOP_PROMPT_VERSION_HASH, prompt_version_hash
                )

            prompt_template = get_value("prompt_template")
            if prompt_template is not None:
                span.set_attribute(
                    SpanAttributes.TRACELOOP_PROMPT_TEMPLATE, prompt_template
                )

            prompt_template_variables = get_value("prompt_template_variables")
            if prompt_template_variables is not None:
                for key, value in prompt_template_variables.items():
                    span.set_attribute(
                        f"{SpanAttributes.TRACELOOP_PROMPT_TEMPLATE_VARIABLES}.{key}",
                        value,
                    )

        # Call original on_start method if it exists in custom processor
        if self.__spans_processor_original_on_start:
            self.__spans_processor_original_on_start(span, parent_context)

    @staticmethod
    def set_static_params(
        resource_attributes: dict,
        enable_content_tracing: bool,
        endpoint: str,
        headers: Dict[str, str],
    ) -> None:
        TracerWrapper.resource_attributes = resource_attributes
        TracerWrapper.enable_content_tracing = enable_content_tracing
        TracerWrapper.endpoint = endpoint
        TracerWrapper.headers = headers

    @classmethod
    def verify_initialized(cls) -> bool:
        if hasattr(cls, "instance"):
            return True

        if (os.getenv("TRACELOOP_SUPPRESS_WARNINGS") or "false").lower() == "true":
            return False

        print(
            Fore.RED
            + "Warning: Traceloop not initialized, make sure you call Traceloop.init()"
        )
        print(Fore.RESET)
        return False

    def flush(self):
        self.__spans_processor.force_flush()

    def get_tracer(self):
        return self.__tracer_provider.get_tracer(TRACER_NAME)


def set_association_properties(properties: dict) -> None:
    attach(set_value("association_properties", properties))

    # Attach association properties to the current span, if it's a workflow or a task
    span = trace.get_current_span()
    if get_value("workflow_name") is not None or get_value("entity_name") is not None:
        _set_association_properties_attributes(span, properties)


def _set_association_properties_attributes(span, properties: dict) -> None:
    for key, value in properties.items():
        span.set_attribute(
            f"{SpanAttributes.TRACELOOP_ASSOCIATION_PROPERTIES}.{key}", value
        )


def set_workflow_name(workflow_name: str) -> None:
    attach(set_value("workflow_name", workflow_name))


def set_entity_path(entity_path: str) -> None:
    attach(set_value("entity_path", entity_path))


def get_chained_entity_path(entity_name: str) -> str:
    parent = get_value("entity_path")
    if parent is None:
        return entity_name
    else:
        return f"{parent}.{entity_name}"


def set_managed_prompt_tracing_context(
    key: str,
    version: int,
    version_name: str,
    version_hash: str,
    template_variables: dict,
) -> None:
    attach(set_value("managed_prompt", True))
    attach(set_value("prompt_key", key))
    attach(set_value("prompt_version", version))
    attach(set_value("prompt_version_name", version_name))
    attach(set_value("prompt_version_hash", version_hash))
    attach(set_value("prompt_template_variables", template_variables))


def set_external_prompt_tracing_context(
    template: str, variables: dict, version: int
) -> None:
    attach(set_value("managed_prompt", False))
    attach(set_value("prompt_version", version))
    attach(set_value("prompt_template", template))
    attach(set_value("prompt_template_variables", variables))


def is_llm_span(span) -> bool:
    return span.attributes.get(SpanAttributes.LLM_REQUEST_TYPE) is not None


def init_spans_exporter(api_endpoint: str, headers: Dict[str, str]) -> SpanExporter:
    if "http" in api_endpoint.lower() or "https" in api_endpoint.lower():
        return HTTPExporter(endpoint=f"{api_endpoint}/v1/traces", headers=headers)
    else:
        return GRPCExporter(endpoint=f"{api_endpoint}", headers=headers)


def init_tracer_provider(resource: Resource) -> TracerProvider:
    provider: TracerProvider = None
    default_provider: TracerProvider = get_tracer_provider()

    if isinstance(default_provider, ProxyTracerProvider):
        provider = TracerProvider(resource=resource)
        trace.set_tracer_provider(provider)
    elif not hasattr(default_provider, "add_span_processor"):
        logging.error(
            "Cannot add span processor to the default provider since it doesn't support it"
        )
        return
    else:
        provider = default_provider

    return provider


<<<<<<< HEAD
def init_instrumentations(should_enrich_metrics: bool, instruments: Optional[Set[Instruments]] = None, block_instruments: Optional[Set[Instruments]] = None):
    block_instruments = block_instruments or set()
    instruments = instruments or set(Instruments)  # Use all instruments if none specified

    # Remove any instruments that were explicitly blocked
    instruments = instruments - block_instruments

    instrument_set = False
    for instrument in instruments:
        if instrument == Instruments.OPENAI:
            if init_openai_instrumentor(should_enrich_metrics):
                instrument_set = True
            else:
                print(Fore.RED + "Warning: OpenAI library does not exist.")
                print(Fore.RESET)
        elif instrument == Instruments.ANTHROPIC:
            if init_anthropic_instrumentor(should_enrich_metrics):
                instrument_set = True
            else:
                print(Fore.RED + "Warning: Anthropic library does not exist.")
                print(Fore.RESET)
        elif instrument == Instruments.COHERE:
            if init_cohere_instrumentor():
                instrument_set = True
            else:
                print(Fore.RED + "Warning: Cohere library does not exist.")
                print(Fore.RESET)
        elif instrument == Instruments.PINECONE:
            if init_pinecone_instrumentor():
                instrument_set = True
            else:
                print(Fore.RED + "Warning: Pinecone library does not exist.")
                print(Fore.RESET)
        elif instrument == Instruments.QDRANT:
            if init_qdrant_instrumentor():
                instrument_set = True
            else:
                print(Fore.RED + "Warning: Qdrant library does not exist.")
                print(Fore.RESET)
        elif instrument == Instruments.CHROMA:
            if init_chroma_instrumentor():
                instrument_set = True
            else:
                print(Fore.RED + "Warning: Chroma library does not exist.")
                print(Fore.RESET)
        elif instrument == Instruments.GOOGLE_GENERATIVEAI:
            if init_google_generativeai_instrumentor():
                instrument_set = True
            else:
                print(Fore.RED + "Warning: Google GenerativeAI library does not exist.")
                print(Fore.RESET)
        elif instrument == Instruments.HAYSTACK:
            if init_haystack_instrumentor():
                instrument_set = True
            else:
                print(Fore.RED + "Warning: Haystack library does not exist.")
                print(Fore.RESET)
        elif instrument == Instruments.LANGCHAIN:
            if init_langchain_instrumentor():
                instrument_set = True
            else:
                print(Fore.RED + "Warning: LangChain library does not exist.")
                print(Fore.RESET)
        elif instrument == Instruments.MISTRAL:
            if init_mistralai_instrumentor():
                instrument_set = True
            else:
                print(Fore.RED + "Warning: MistralAI library does not exist.")
                print(Fore.RESET)
        elif instrument == Instruments.OLLAMA:
            if init_ollama_instrumentor():
                instrument_set = True
            else:
                print(Fore.RED + "Warning: Ollama library does not exist.")
                print(Fore.RESET)
        elif instrument == Instruments.LLAMA_INDEX:
            if init_llama_index_instrumentor():
                instrument_set = True
            else:
                print(Fore.RED + "Warning: LlamaIndex library does not exist.")
                print(Fore.RESET)
        elif instrument == Instruments.MILVUS:
            if init_milvus_instrumentor():
                instrument_set = True
            else:
                print(Fore.RED + "Warning: Milvus library does not exist.")
                print(Fore.RESET)
        elif instrument == Instruments.TRANSFORMERS:
            if init_transformers_instrumentor():
                instrument_set = True
            else:
                print(Fore.RED + "Warning: Transformers library does not exist.")
                print(Fore.RESET)
        elif instrument == Instruments.TOGETHER:
            if init_together_instrumentor():
                instrument_set = True
            else:
                print(Fore.RED + "Warning: Together library does not exist.")
                print(Fore.RESET)
        elif instrument == Instruments.REDIS:
            if init_redis_instrumentor():
                instrument_set = True
            else:
                print(Fore.RED + "Warning: Redis library does not exist.")
                print(Fore.RESET)
        elif instrument == Instruments.URLLIB3:
            if init_urllib3_instrumentor():
                instrument_set = True
            else:
                print(Fore.RED + "Warning: Urllib3 library does not exist.")
                print(Fore.RESET)
        elif instrument == Instruments.PYMYSQL:
            if init_pymysql_instrumentor():
                instrument_set = True
            else:
                print(Fore.RED + "Warning: PyMySQL library does not exist.")
                print(Fore.RESET)
        elif instrument == Instruments.BEDROCK:
            if init_bedrock_instrumentor(should_enrich_metrics):
                instrument_set = True
            else:
                print(Fore.RED + "Warning: Bedrock library does not exist.")
                print(Fore.RESET)
        elif instrument == Instruments.REPLICATE:
            if init_replicate_instrumentor():
                instrument_set = True
            else:
                print(Fore.RED + "Warning: Replicate library does not exist.")
                print(Fore.RESET)
        elif instrument == Instruments.VERTEXAI:
            if init_vertexai_instrumentor():
                instrument_set = True
            else:
                print(Fore.RED + "Warning: VertexAI library does not exist.")
                print(Fore.RESET)
        elif instrument == Instruments.WATSONX:
            if init_watsonx_instrumentor():
                instrument_set = True
            else:
                print(Fore.RED + "Warning: WatsonX library does not exist.")
                print(Fore.RESET)
        elif instrument == Instruments.WEAVIATE:
            if init_weaviate_instrumentor():
                instrument_set = True
            else:
                print(Fore.RED + "Warning: Weaviate library does not exist.")
                print(Fore.RESET)
        elif instrument == Instruments.ALEPHALPHA:
            if init_alephalpha_instrumentor():
                instrument_set = True
            else:
                print(Fore.RED + "Warning: AlephAlpha library does not exist.")
                print(Fore.RESET)
        elif instrument == Instruments.MARQO:
            if init_marqo_instrumentor():
                instrument_set = True
            else:
                print(Fore.RED + "Warning: Marqo library does not exist.")
                print(Fore.RESET)
        elif instrument == Instruments.LANCEDB:
            if init_lancedb_instrumentor():
                instrument_set = True
            else:
                print(Fore.RED + "Warning: LanceDB library does not exist.")
                print(Fore.RESET)
        elif instrument == Instruments.GROQ:
            if init_groq_instrumentor():
                instrument_set = True
            else:
                print(Fore.RED + "Warning: Groq library does not exist.")
                print(Fore.RESET)
        elif instrument == Instruments.REQUESTS:
            if init_requests_instrumentor():
                instrument_set = True
            else:
                print(Fore.RED + "Warning: Requests library does not exist.")
                print(Fore.RESET)
        else:
            print(Fore.RED + f"Warning: {instrument} instrumentation does not exist.")
            print("Usage:\nfrom traceloop.sdk.instruments import Instruments\nTraceloop.init(app_name='...', instruments=set([Instruments.OPENAI]))")
            print(Fore.RESET)

    if not instrument_set:
        print(Fore.RED + "Warning: No valid instruments set. Specify instruments or remove 'instruments' argument to use all instruments.")
        print(Fore.RESET)

    return instrument_set
=======
def init_instrumentations(
    should_enrich_metrics: bool, base64_image_uploader: Callable[[str, str, str], str]
):
    init_openai_instrumentor(should_enrich_metrics, base64_image_uploader)
    init_anthropic_instrumentor(should_enrich_metrics, base64_image_uploader)
    init_cohere_instrumentor()
    init_pinecone_instrumentor()
    init_qdrant_instrumentor()
    init_chroma_instrumentor()
    init_google_generativeai_instrumentor()
    init_haystack_instrumentor()
    init_langchain_instrumentor()
    init_mistralai_instrumentor()
    init_ollama_instrumentor()
    init_llama_index_instrumentor()
    init_milvus_instrumentor()
    init_transformers_instrumentor()
    init_together_instrumentor()
    init_redis_instrumentor()
    init_requests_instrumentor()
    init_urllib3_instrumentor()
    init_pymysql_instrumentor()
    init_bedrock_instrumentor(should_enrich_metrics)
    init_sagemaker_instrumentor(should_enrich_metrics)
    init_replicate_instrumentor()
    init_vertexai_instrumentor()
    init_watsonx_instrumentor()
    init_weaviate_instrumentor()
    init_alephalpha_instrumentor()
    init_marqo_instrumentor()
    init_lancedb_instrumentor()
    init_groq_instrumentor()
>>>>>>> 85a9e82a


def init_openai_instrumentor(
    should_enrich_metrics: bool, base64_image_uploader: Callable[[str, str, str], str]
):
    try:
        if is_package_installed("openai"):
            Telemetry().capture("instrumentation:openai:init")
            from opentelemetry.instrumentation.openai import OpenAIInstrumentor

            instrumentor = OpenAIInstrumentor(
                exception_logger=lambda e: Telemetry().log_exception(e),
                enrich_assistant=should_enrich_metrics,
                enrich_token_usage=should_enrich_metrics,
                get_common_metrics_attributes=metrics_common_attributes,
                upload_base64_image=base64_image_uploader,
            )
            if not instrumentor.is_instrumented_by_opentelemetry:
                instrumentor.instrument()
        return True

    except Exception as e:
        logging.error(f"Error initializing OpenAI instrumentor: {e}")
        Telemetry().log_exception(e)
        return False


def init_anthropic_instrumentor(
    should_enrich_metrics: bool, base64_image_uploader: Callable[[str, str, str], str]
):
    try:
        if is_package_installed("anthropic"):
            Telemetry().capture("instrumentation:anthropic:init")
            from opentelemetry.instrumentation.anthropic import AnthropicInstrumentor

            instrumentor = AnthropicInstrumentor(
                exception_logger=lambda e: Telemetry().log_exception(e),
                enrich_token_usage=should_enrich_metrics,
                get_common_metrics_attributes=metrics_common_attributes,
                upload_base64_image=base64_image_uploader,
            )
            if not instrumentor.is_instrumented_by_opentelemetry:
                instrumentor.instrument()
        return True
    except Exception as e:
        logging.error(f"Error initializing Anthropic instrumentor: {e}")
        Telemetry().log_exception(e)
        return False


def init_cohere_instrumentor():
    try:
        if is_package_installed("cohere"):
            Telemetry().capture("instrumentation:cohere:init")
            from opentelemetry.instrumentation.cohere import CohereInstrumentor

            instrumentor = CohereInstrumentor(
                exception_logger=lambda e: Telemetry().log_exception(e),
            )
            if not instrumentor.is_instrumented_by_opentelemetry:
                instrumentor.instrument()
        return True
    except Exception as e:
        logging.error(f"Error initializing Cohere instrumentor: {e}")
        Telemetry().log_exception(e)
        return False


def init_pinecone_instrumentor():
    try:
        if is_package_installed("pinecone"):
            Telemetry().capture("instrumentation:pinecone:init")
            from opentelemetry.instrumentation.pinecone import PineconeInstrumentor

            instrumentor = PineconeInstrumentor(
                exception_logger=lambda e: Telemetry().log_exception(e),
            )
            if not instrumentor.is_instrumented_by_opentelemetry:
                instrumentor.instrument()
        return True
    except Exception as e:
        logging.error(f"Error initializing Pinecone instrumentor: {e}")
        Telemetry().log_exception(e)
        return False


def init_qdrant_instrumentor():
    try:
        if is_package_installed("qdrant_client"):
            Telemetry().capture("instrumentation:qdrant:init")
            from opentelemetry.instrumentation.qdrant import QdrantInstrumentor

            instrumentor = QdrantInstrumentor(
                exception_logger=lambda e: Telemetry().log_exception(e),
            )
            if not instrumentor.is_instrumented_by_opentelemetry:
                instrumentor.instrument()
    except Exception as e:
        logging.error(f"Error initializing Qdrant instrumentor: {e}")
        Telemetry().log_exception(e)
        return False


def init_chroma_instrumentor():
    try:
        if is_package_installed("chromadb"):
            Telemetry().capture("instrumentation:chromadb:init")
            from opentelemetry.instrumentation.chromadb import ChromaInstrumentor

            instrumentor = ChromaInstrumentor(
                exception_logger=lambda e: Telemetry().log_exception(e),
            )
            if not instrumentor.is_instrumented_by_opentelemetry:
                instrumentor.instrument()
        return True
    except Exception as e:
        logging.error(f"Error initializing Chroma instrumentor: {e}")
        Telemetry().log_exception(e)
        return False


def init_google_generativeai_instrumentor():
    try:
        if is_package_installed("google.generativeai"):
            Telemetry().capture("instrumentation:gemini:init")
            from opentelemetry.instrumentation.google_generativeai import (
                GoogleGenerativeAiInstrumentor,
            )

            instrumentor = GoogleGenerativeAiInstrumentor(
                exception_logger=lambda e: Telemetry().log_exception(e),
            )
            if not instrumentor.is_instrumented_by_opentelemetry:
                instrumentor.instrument()
        return True
    except Exception as e:
        logging.error(f"Error initializing Gemini instrumentor: {e}")
        Telemetry().log_exception(e)
        return False


def init_haystack_instrumentor():
    try:
        if is_package_installed("haystack"):
            Telemetry().capture("instrumentation:haystack:init")
            from opentelemetry.instrumentation.haystack import HaystackInstrumentor

            instrumentor = HaystackInstrumentor(
                exception_logger=lambda e: Telemetry().log_exception(e),
            )
            if not instrumentor.is_instrumented_by_opentelemetry:
                instrumentor.instrument()
        return True
    except Exception as e:
        logging.error(f"Error initializing Haystack instrumentor: {e}")
        Telemetry().log_exception(e)
        return False


def init_langchain_instrumentor():
    try:
        if is_package_installed("langchain"):
            Telemetry().capture("instrumentation:langchain:init")
            from opentelemetry.instrumentation.langchain import LangchainInstrumentor

            instrumentor = LangchainInstrumentor(
                exception_logger=lambda e: Telemetry().log_exception(e),
            )
            if not instrumentor.is_instrumented_by_opentelemetry:
                instrumentor.instrument()
        return True
    except Exception as e:
        logging.error(f"Error initializing LangChain instrumentor: {e}")
        Telemetry().log_exception(e)
        return False


def init_mistralai_instrumentor():
    try:
        if is_package_installed("mistralai"):
            Telemetry().capture("instrumentation:mistralai:init")
            from opentelemetry.instrumentation.mistralai import MistralAiInstrumentor

            instrumentor = MistralAiInstrumentor(
                exception_logger=lambda e: Telemetry().log_exception(e),
            )
            if not instrumentor.is_instrumented_by_opentelemetry:
                instrumentor.instrument()
        return True
    except Exception as e:
        logging.error(f"Error initializing MistralAI instrumentor: {e}")
        Telemetry().log_exception(e)
        return False


def init_ollama_instrumentor():
    try:
        if is_package_installed("ollama"):
            Telemetry().capture("instrumentation:ollama:init")
            from opentelemetry.instrumentation.ollama import OllamaInstrumentor

            instrumentor = OllamaInstrumentor(
                exception_logger=lambda e: Telemetry().log_exception(e),
            )
            if not instrumentor.is_instrumented_by_opentelemetry:
                instrumentor.instrument()
        return True
    except Exception as e:
        logging.error(f"Error initializing Ollama instrumentor: {e}")
        Telemetry().log_exception(e)
        return False


def init_transformers_instrumentor():
    try:
        if is_package_installed("transformers"):
            Telemetry().capture("instrumentation:transformers:init")
            from opentelemetry.instrumentation.transformers import (
                TransformersInstrumentor,
            )

            instrumentor = TransformersInstrumentor(
                exception_logger=lambda e: Telemetry().log_exception(e),
            )
            if not instrumentor.is_instrumented_by_opentelemetry:
                instrumentor.instrument()
        return True
    except Exception as e:
        logging.error(f"Error initializing Transformers instrumentor: {e}")
        Telemetry().log_exception(e)
        return False


def init_together_instrumentor():
    try:
        if is_package_installed("together"):
            Telemetry().capture("instrumentation:together:init")
            from opentelemetry.instrumentation.together import TogetherAiInstrumentor

            instrumentor = TogetherAiInstrumentor(
                exception_logger=lambda e: Telemetry().log_exception(e),
            )
            if not instrumentor.is_instrumented_by_opentelemetry:
                instrumentor.instrument()
        return True
    except Exception as e:
        logging.error(f"Error initializing TogetherAI instrumentor: {e}")
        Telemetry().log_exception(e)
        return False


def init_llama_index_instrumentor():
    try:
        if is_package_installed("llama-index") or is_package_installed("llama_index"):
            Telemetry().capture("instrumentation:llamaindex:init")
            from opentelemetry.instrumentation.llamaindex import LlamaIndexInstrumentor

            instrumentor = LlamaIndexInstrumentor(
                exception_logger=lambda e: Telemetry().log_exception(e),
            )
            if not instrumentor.is_instrumented_by_opentelemetry:
                instrumentor.instrument()
        return True
    except Exception as e:
        logging.error(f"Error initializing LlamaIndex instrumentor: {e}")
        Telemetry().log_exception(e)
        return False


def init_milvus_instrumentor():
    try:
        if is_package_installed("pymilvus"):
            Telemetry().capture("instrumentation:milvus:init")
            from opentelemetry.instrumentation.milvus import MilvusInstrumentor

            instrumentor = MilvusInstrumentor(
                exception_logger=lambda e: Telemetry().log_exception(e),
            )
            if not instrumentor.is_instrumented_by_opentelemetry:
                instrumentor.instrument()
        return True
    except Exception as e:
        logging.error(f"Error initializing Milvus instrumentor: {e}")
        Telemetry().log_exception(e)
        return False


def init_requests_instrumentor():
    try:
        if is_package_installed("requests"):
            from opentelemetry.instrumentation.requests import RequestsInstrumentor

            instrumentor = RequestsInstrumentor()
            if not instrumentor.is_instrumented_by_opentelemetry:
                instrumentor.instrument(excluded_urls=EXCLUDED_URLS)
        return True
    except Exception as e:
        logging.error(f"Error initializing Requests instrumentor: {e}")
        Telemetry().log_exception(e)
        return False


def init_urllib3_instrumentor():
    try:
        if is_package_installed("urllib3"):
            from opentelemetry.instrumentation.urllib3 import URLLib3Instrumentor

            instrumentor = URLLib3Instrumentor()
            if not instrumentor.is_instrumented_by_opentelemetry:
                instrumentor.instrument(excluded_urls=EXCLUDED_URLS)
        return True
    except Exception as e:
        logging.error(f"Error initializing urllib3 instrumentor: {e}")
        Telemetry().log_exception(e)
        return False


def init_pymysql_instrumentor():
    try:
        if is_package_installed("sqlalchemy"):
            from opentelemetry.instrumentation.sqlalchemy import SQLAlchemyInstrumentor

            instrumentor = SQLAlchemyInstrumentor()
            if not instrumentor.is_instrumented_by_opentelemetry:
                instrumentor.instrument()
        return True
    except Exception as e:
        logging.error(f"Error initializing SQLAlchemy instrumentor: {e}")
        Telemetry().log_exception(e)
        return False


def init_bedrock_instrumentor(should_enrich_metrics: bool):
    try:
        if is_package_installed("boto3"):
            from opentelemetry.instrumentation.bedrock import BedrockInstrumentor

            instrumentor = BedrockInstrumentor(
                exception_logger=lambda e: Telemetry().log_exception(e),
                enrich_token_usage=should_enrich_metrics,
            )
            if not instrumentor.is_instrumented_by_opentelemetry:
                instrumentor.instrument()
        return True
    except Exception as e:
        logging.error(f"Error initializing Bedrock instrumentor: {e}")
        Telemetry().log_exception(e)
        return False


def init_sagemaker_instrumentor(should_enrich_metrics: bool):
    try:
        if is_package_installed("boto3"):
            from opentelemetry.instrumentation.sagemaker import SageMakerInstrumentor

            instrumentor = SageMakerInstrumentor(
                exception_logger=lambda e: Telemetry().log_exception(e),
                enrich_token_usage=should_enrich_metrics,
            )
            if not instrumentor.is_instrumented_by_opentelemetry:
                instrumentor.instrument()
        return True
    except Exception as e:
        logging.error(f"Error initializing SageMaker instrumentor: {e}")
        Telemetry().log_exception(e)
        return False


def init_replicate_instrumentor():
    try:
        if is_package_installed("replicate"):
            Telemetry().capture("instrumentation:replicate:init")
            from opentelemetry.instrumentation.replicate import ReplicateInstrumentor

            instrumentor = ReplicateInstrumentor(
                exception_logger=lambda e: Telemetry().log_exception(e),
            )
            if not instrumentor.is_instrumented_by_opentelemetry:
                instrumentor.instrument()
        return True
    except Exception as e:
        logging.error(f"Error initializing Replicate instrumentor: {e}")
        Telemetry().log_exception(e)
        return False


def init_vertexai_instrumentor():
    try:
        if is_package_installed("google-cloud-aiplatform"):
            Telemetry().capture("instrumentation:vertexai:init")
            from opentelemetry.instrumentation.vertexai import VertexAIInstrumentor

            instrumentor = VertexAIInstrumentor(
                exception_logger=lambda e: Telemetry().log_exception(e),
            )
            if not instrumentor.is_instrumented_by_opentelemetry:
                instrumentor.instrument()
        return True
    except Exception as e:
        logging.warning(f"Error initializing Vertex AI instrumentor: {e}")
        Telemetry().log_exception(e)
        return False


def init_watsonx_instrumentor():
    try:
        if is_package_installed("ibm-watsonx-ai") or is_package_installed(
            "ibm-watson-machine-learning"
        ):
            Telemetry().capture("instrumentation:watsonx:init")
            from opentelemetry.instrumentation.watsonx import WatsonxInstrumentor

            instrumentor = WatsonxInstrumentor(
                exception_logger=lambda e: Telemetry().log_exception(e),
            )
            if not instrumentor.is_instrumented_by_opentelemetry:
                instrumentor.instrument()
        return True
    except Exception as e:
        logging.warning(f"Error initializing Watsonx instrumentor: {e}")
        Telemetry().log_exception(e)
        return False


def init_weaviate_instrumentor():
    try:
        if is_package_installed("weaviate"):
            Telemetry().capture("instrumentation:weaviate:init")
            from opentelemetry.instrumentation.weaviate import WeaviateInstrumentor

            instrumentor = WeaviateInstrumentor(
                exception_logger=lambda e: Telemetry().log_exception(e),
            )
            if not instrumentor.is_instrumented_by_opentelemetry:
                instrumentor.instrument()
        return True
    except Exception as e:
        logging.warning(f"Error initializing Weaviate instrumentor: {e}")
        Telemetry().log_exception(e)
        return False


def init_alephalpha_instrumentor():
    try:
        if is_package_installed("aleph_alpha_client"):
            Telemetry().capture("instrumentation:alephalpha:init")
            from opentelemetry.instrumentation.alephalpha import AlephAlphaInstrumentor

            instrumentor = AlephAlphaInstrumentor(
                exception_logger=lambda e: Telemetry().log_exception(e),
            )
            if not instrumentor.is_instrumented_by_opentelemetry:
                instrumentor.instrument()
        return True
    except Exception as e:
        logging.error(f"Error initializing Aleph Alpha instrumentor: {e}")
        Telemetry().log_exception(e)
        return False


def init_marqo_instrumentor():
    try:
        if is_package_installed("marqo"):
            Telemetry().capture("instrumentation:marqo:init")
            from opentelemetry.instrumentation.marqo import MarqoInstrumentor

            instrumentor = MarqoInstrumentor(
                exception_logger=lambda e: Telemetry().log_exception(e),
            )
            if not instrumentor.is_instrumented_by_opentelemetry:
                instrumentor.instrument()
        return True
    except Exception as e:
        logging.error(f"Error initializing marqo instrumentor: {e}")
        Telemetry().log_exception(e)
        return False


def init_lancedb_instrumentor():
    try:
        if is_package_installed("lancedb"):
            Telemetry().capture("instrumentation:lancedb:init")
            from opentelemetry.instrumentation.lancedb import LanceInstrumentor

            instrumentor = LanceInstrumentor(
                exception_logger=lambda e: Telemetry().log_exception(e),
            )
            if not instrumentor.is_instrumented_by_opentelemetry:
                instrumentor.instrument()
        return True
    except Exception as e:
        logging.error(f"Error initializing LanceDB instrumentor: {e}")


def init_redis_instrumentor():
    try:
        if is_package_installed("redis"):
            from opentelemetry.instrumentation.redis import RedisInstrumentor

            instrumentor = RedisInstrumentor()
            if not instrumentor.is_instrumented_by_opentelemetry:
                instrumentor.instrument(excluded_urls=EXCLUDED_URLS)
        return True
    except Exception as e:
        logging.error(f"Error initializing redis instrumentor: {e}")
        Telemetry().log_exception(e)
        return False


def init_groq_instrumentor():
    try:
        if is_package_installed("groq"):
            Telemetry().capture("instrumentation:groq:init")
            from opentelemetry.instrumentation.groq import GroqInstrumentor

            instrumentor = GroqInstrumentor(
                exception_logger=lambda e: Telemetry().log_exception(e),
            )
            if not instrumentor.is_instrumented_by_opentelemetry:
                instrumentor.instrument()
        return True
    except Exception as e:
        logging.error(f"Error initializing Groq instrumentor: {e}")
        Telemetry().log_exception(e)
        return False


def metrics_common_attributes():
    common_attributes = {}
    workflow_name = get_value("workflow_name")
    if workflow_name is not None:
        common_attributes[SpanAttributes.TRACELOOP_WORKFLOW_NAME] = workflow_name

    entity_name = get_value("entity_name")
    if entity_name is not None:
        common_attributes[SpanAttributes.TRACELOOP_ENTITY_NAME] = entity_name

    association_properties = get_value("association_properties")
    if association_properties is not None:
        for key, value in association_properties.items():
            common_attributes[
                f"{SpanAttributes.TRACELOOP_ASSOCIATION_PROPERTIES}.{key}"
            ] = value

    return common_attributes<|MERGE_RESOLUTION|>--- conflicted
+++ resolved
@@ -70,11 +70,8 @@
         exporter: SpanExporter = None,
         should_enrich_metrics: bool = True,
         instruments: Optional[Set[Instruments]] = None,
-<<<<<<< HEAD
         block_instruments: Optional[Set[Instruments]] = None,
-=======
         image_uploader: ImageUploader = None,
->>>>>>> 85a9e82a
     ) -> "TracerWrapper":
         if not hasattr(cls, "instance"):
             obj = cls.instance = super(TracerWrapper, cls).__new__(cls)
@@ -132,223 +129,12 @@
             # this makes sure otel context is propagated so we always want it
             ThreadingInstrumentor().instrument()
 
-<<<<<<< HEAD
-            instrument_set = init_instrumentations(should_enrich_metrics, instruments, block_instruments)
-=======
-            instrument_set = False
-            if instruments is None:
-                init_instrumentations(
-                    should_enrich_metrics, obj.__image_uploader.aupload_base64_image
-                )
-                instrument_set = True
-            else:
-                for instrument in instruments:
-                    if instrument == Instruments.OPENAI:
-                        if not init_openai_instrumentor(
-                            should_enrich_metrics,
-                            obj.__image_uploader.aupload_base64_image,
-                        ):
-                            print(Fore.RED + "Warning: OpenAI library does not exist.")
-                            print(Fore.RESET)
-                        else:
-                            instrument_set = True
-                    elif instrument == Instruments.ANTHROPIC:
-                        if not init_anthropic_instrumentor(
-                            should_enrich_metrics,
-                            obj.__image_uploader.aupload_base64_image,
-                        ):
-                            print(
-                                Fore.RED + "Warning: Anthropic library does not exist."
-                            )
-                            print(Fore.RESET)
-                        else:
-                            instrument_set = True
-                    elif instrument == Instruments.COHERE:
-                        if not init_cohere_instrumentor():
-                            print(Fore.RED + "Warning: Cohere library does not exist.")
-                            print(Fore.RESET)
-                        else:
-                            instrument_set = True
-                    elif instrument == Instruments.PINECONE:
-                        if not init_pinecone_instrumentor():
-                            print(
-                                Fore.RED + "Warning: Pinecone library does not exist."
-                            )
-                            print(Fore.RESET)
-                        else:
-                            instrument_set = True
-                    elif instrument == Instruments.CHROMA:
-                        if not init_chroma_instrumentor():
-                            print(Fore.RED + "Warning: Chroma library does not exist.")
-                            print(Fore.RESET)
-                        else:
-                            instrument_set = True
-                    elif instrument == Instruments.GOOGLE_GENERATIVEAI:
-                        if not init_google_generativeai_instrumentor():
-                            print(
-                                Fore.RED
-                                + "Warning: Google Generative AI library does not exist."
-                            )
-                            print(Fore.RESET)
-                        else:
-                            instrument_set = True
-                    elif instrument == Instruments.LANGCHAIN:
-                        if not init_langchain_instrumentor():
-                            print(
-                                Fore.RED + "Warning: LangChain library does not exist."
-                            )
-                            print(Fore.RESET)
-                        else:
-                            instrument_set = True
-                    elif instrument == Instruments.MISTRAL:
-                        if not init_mistralai_instrumentor():
-                            print(
-                                Fore.RED + "Warning: MistralAI library does not exist."
-                            )
-                            print(Fore.RESET)
-                        else:
-                            instrument_set = True
-                    elif instrument == Instruments.OLLAMA:
-                        if not init_ollama_instrumentor():
-                            print(Fore.RED + "Warning: Ollama library does not exist.")
-                            print(Fore.RESET)
-                        else:
-                            instrument_set = True
-                    elif instrument == Instruments.LLAMA_INDEX:
-                        if not init_llama_index_instrumentor():
-                            print(
-                                Fore.RED + "Warning: LlamaIndex library does not exist."
-                            )
-                            print(Fore.RESET)
-                        else:
-                            instrument_set = True
-                    elif instrument == Instruments.MILVUS:
-                        if not init_milvus_instrumentor():
-                            print(Fore.RED + "Warning: Milvus library does not exist.")
-                            print(Fore.RESET)
-                        else:
-                            instrument_set = True
-                    elif instrument == Instruments.TRANSFORMERS:
-                        if not init_transformers_instrumentor():
-                            print(
-                                Fore.RED
-                                + "Warning: Transformers library does not exist."
-                            )
-                            print(Fore.RESET)
-                        else:
-                            instrument_set = True
-                    elif instrument == Instruments.TOGETHER:
-                        if not init_together_instrumentor():
-                            print(
-                                Fore.RED + "Warning: TogetherAI library does not exist."
-                            )
-                            print(Fore.RESET)
-                        else:
-                            instrument_set = True
-                    elif instrument == Instruments.REQUESTS:
-                        if not init_requests_instrumentor():
-                            print(
-                                Fore.RED + "Warning: Requests library does not exist."
-                            )
-                            print(Fore.RESET)
-                        else:
-                            instrument_set = True
-                    elif instrument == Instruments.URLLIB3:
-                        if not init_urllib3_instrumentor():
-                            print(Fore.RED + "Warning: urllib3 library does not exist.")
-                            print(Fore.RESET)
-                        else:
-                            instrument_set = True
-                    elif instrument == Instruments.PYMYSQL:
-                        if not init_pymysql_instrumentor():
-                            print(Fore.RED + "Warning: PyMySQL library does not exist.")
-                            print(Fore.RESET)
-                        else:
-                            instrument_set = True
-                    elif instrument == Instruments.BEDROCK:
-                        if not init_bedrock_instrumentor(should_enrich_metrics):
-                            print(Fore.RED + "Warning: Bedrock library does not exist.")
-                            print(Fore.RESET)
-                        else:
-                            instrument_set = True
-                    elif instrument == Instruments.SAGEMAKER:
-                        if not init_sagemaker_instrumentor(should_enrich_metrics):
-                            print(Fore.RED + "Warning: SageMaker library does not exist.")
-                            print(Fore.RESET)
-                        else:
-                            instrument_set = True
-                    elif instrument == Instruments.REPLICATE:
-                        if not init_replicate_instrumentor():
-                            print(
-                                Fore.RED + "Warning: Replicate library does not exist."
-                            )
-                            print(Fore.RESET)
-                        else:
-                            instrument_set = True
-                    elif instrument == Instruments.VERTEXAI:
-                        if not init_vertexai_instrumentor():
-                            print(
-                                Fore.RED + "Warning: Vertex AI library does not exist."
-                            )
-                            print(Fore.RESET)
-                        else:
-                            instrument_set = True
-                    elif instrument == Instruments.WATSONX:
-                        if not init_watsonx_instrumentor():
-                            print(Fore.RED + "Warning: Watsonx library does not exist.")
-                            print(Fore.RESET)
-                        else:
-                            instrument_set = True
-                    elif instrument == Instruments.WEAVIATE:
-                        if not init_weaviate_instrumentor():
-                            print(
-                                Fore.RED + "Warning: Weaviate library does not exist."
-                            )
-                            print(Fore.RESET)
-                        else:
-                            instrument_set = True
-                    elif instrument == Instruments.ALEPHALPHA:
-                        if not init_alephalpha_instrumentor():
-                            print(
-                                Fore.RED
-                                + "Warning: Aleph Alpha library does not exist."
-                            )
-                            print(Fore.RESET)
-                        else:
-                            instrument_set = True
-                    elif instrument == Instruments.MARQO:
-                        if not init_marqo_instrumentor():
-                            print(Fore.RED + "Warning: marqo library does not exist.")
-                            print(Fore.RESET)
-                        else:
-                            instrument_set = True
-                    elif instrument == Instruments.LANCEDB:
-                        if not init_lancedb_instrumentor():
-                            print(Fore.RED + "Warning: LanceDB library does not exist.")
-                            print(Fore.RESET)
-                        else:
-                            instrument_set = True
-                    elif instrument == Instruments.REDIS:
-                        if not init_redis_instrumentor():
-                            print(Fore.RED + "Warning: redis library does not exist.")
-                            print(Fore.RESET)
-                        else:
-                            instrument_set = True
-
-                    else:
-                        print(
-                            Fore.RED
-                            + "Warning: "
-                            + instrument
-                            + " instrumentation does not exist."
-                        )
-                        print(
-                            "Usage:\n"
-                            + "from traceloop.sdk.instruments import Instruments\n"
-                            + 'Traceloop.init(app_name="...", instruments=set([Instruments.OPENAI]))'
-                        )
-                        print(Fore.RESET)
->>>>>>> 85a9e82a
+            instrument_set = init_instrumentations(
+                should_enrich_metrics,
+                image_uploader.aupload_base64_image,
+                instruments,
+                block_instruments,
+            )
 
             if not instrument_set:
                 print(
@@ -552,10 +338,16 @@
     return provider
 
 
-<<<<<<< HEAD
-def init_instrumentations(should_enrich_metrics: bool, instruments: Optional[Set[Instruments]] = None, block_instruments: Optional[Set[Instruments]] = None):
+def init_instrumentations(
+    should_enrich_metrics: bool,
+    base64_image_uploader: Callable[[str, str, str], str],
+    instruments: Optional[Set[Instruments]] = None,
+    block_instruments: Optional[Set[Instruments]] = None,
+):
     block_instruments = block_instruments or set()
-    instruments = instruments or set(Instruments)  # Use all instruments if none specified
+    instruments = instruments or set(
+        Instruments
+    )  # Use all instruments if none specified
 
     # Remove any instruments that were explicitly blocked
     instruments = instruments - block_instruments
@@ -732,48 +524,19 @@
                 print(Fore.RESET)
         else:
             print(Fore.RED + f"Warning: {instrument} instrumentation does not exist.")
-            print("Usage:\nfrom traceloop.sdk.instruments import Instruments\nTraceloop.init(app_name='...', instruments=set([Instruments.OPENAI]))")
+            print(
+                "Usage:\nfrom traceloop.sdk.instruments import Instruments\nTraceloop.init(app_name='...', instruments=set([Instruments.OPENAI]))"
+            )
             print(Fore.RESET)
 
     if not instrument_set:
-        print(Fore.RED + "Warning: No valid instruments set. Specify instruments or remove 'instruments' argument to use all instruments.")
+        print(
+            Fore.RED
+            + "Warning: No valid instruments set. Specify instruments or remove 'instruments' argument to use all instruments."
+        )
         print(Fore.RESET)
 
     return instrument_set
-=======
-def init_instrumentations(
-    should_enrich_metrics: bool, base64_image_uploader: Callable[[str, str, str], str]
-):
-    init_openai_instrumentor(should_enrich_metrics, base64_image_uploader)
-    init_anthropic_instrumentor(should_enrich_metrics, base64_image_uploader)
-    init_cohere_instrumentor()
-    init_pinecone_instrumentor()
-    init_qdrant_instrumentor()
-    init_chroma_instrumentor()
-    init_google_generativeai_instrumentor()
-    init_haystack_instrumentor()
-    init_langchain_instrumentor()
-    init_mistralai_instrumentor()
-    init_ollama_instrumentor()
-    init_llama_index_instrumentor()
-    init_milvus_instrumentor()
-    init_transformers_instrumentor()
-    init_together_instrumentor()
-    init_redis_instrumentor()
-    init_requests_instrumentor()
-    init_urllib3_instrumentor()
-    init_pymysql_instrumentor()
-    init_bedrock_instrumentor(should_enrich_metrics)
-    init_sagemaker_instrumentor(should_enrich_metrics)
-    init_replicate_instrumentor()
-    init_vertexai_instrumentor()
-    init_watsonx_instrumentor()
-    init_weaviate_instrumentor()
-    init_alephalpha_instrumentor()
-    init_marqo_instrumentor()
-    init_lancedb_instrumentor()
-    init_groq_instrumentor()
->>>>>>> 85a9e82a
 
 
 def init_openai_instrumentor(
