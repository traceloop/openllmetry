--- conflicted
+++ resolved
@@ -452,13 +452,10 @@
         from opentelemetry.instrumentation.openai import OpenAIInstrumentor
 
         instrumentor = OpenAIInstrumentor(
-<<<<<<< HEAD
             enrich_assistant=True,
             exception_logger=lambda e: Telemetry().log_exception(e),
-=======
             enrich_assistant=should_enrich_metrics,
             enrich_token_usage=should_enrich_metrics,
->>>>>>> 57f31691
         )
         if not instrumentor.is_instrumented_by_opentelemetry:
             instrumentor.instrument()
