from jinja2 import Environment, meta
from traceloop.sdk.prompts.model import Prompt, PromptVersion, TemplateEngine
from traceloop.sdk.prompts.registry import PromptRegistry
from traceloop.sdk.tracing.tracing import set_prompt_tracing_context


def get_effective_version(prompt: Prompt) -> PromptVersion:
    if len(prompt.versions) == 0:
        raise Exception(f"No versions exist for {prompt.key} prompt")

    return next(v for v in prompt.versions if v.id == prompt.target.version)


class PromptRegistryClient:
    _registry: PromptRegistry
    _jinja_env: Environment

    def __new__(cls) -> "PromptRegistryClient":
        if not hasattr(cls, "instance"):
            obj = cls.instance = super(PromptRegistryClient, cls).__new__(cls)
            obj._registry = PromptRegistry()
            obj._jinja_env = Environment()

        return cls.instance

    def render_prompt(self, key: str, **args):
        prompt = self._registry.get_prompt_by_key(key)
        if prompt is None:
            raise Exception(f"Prompt {key} does not exist")

        prompt_version = get_effective_version(prompt)
        params_dict = {"messages": self.render_messages(prompt_version, **args)}
        params_dict.update(prompt_version.llm_config)
        params_dict.pop("mode")

<<<<<<< HEAD
        set_prompt_tracing_context(
            prompt.key, prompt_version.version, prompt_version.name
        )
=======
        set_prompt_tracing_context(prompt.key, prompt_version.version, prompt_version.name, prompt_version.hash)
>>>>>>> aff67b6f

        return params_dict

    def render_messages(self, prompt_version: PromptVersion, **args):
        if prompt_version.templating_engine == TemplateEngine.JINJA2:
            rendered_messages = []
            for msg in prompt_version.messages:
                template = self._jinja_env.from_string(msg.template)
                template_variables = meta.find_undeclared_variables(
                    self._jinja_env.parse(msg.template)
                )
                missing_variables = template_variables.difference(set(args.keys()))
                if missing_variables == set():
                    rendered_msg = template.render(args)
                else:
                    raise Exception(
                        f"Input variables: {','.join(str(var) for var in missing_variables)} are missing"
                    )

                # TODO: support other types than openai chat structure
                rendered_messages.append({"role": msg.role, "content": rendered_msg})

            return rendered_messages
        else:
            raise Exception(
                f"Templating engine {prompt_version.templating_engine} is not supported"
            )<|MERGE_RESOLUTION|>--- conflicted
+++ resolved
@@ -33,13 +33,9 @@
         params_dict.update(prompt_version.llm_config)
         params_dict.pop("mode")
 
-<<<<<<< HEAD
         set_prompt_tracing_context(
-            prompt.key, prompt_version.version, prompt_version.name
+            prompt.key, prompt_version.version, prompt_version.name, prompt_version.hash
         )
-=======
-        set_prompt_tracing_context(prompt.key, prompt_version.version, prompt_version.name, prompt_version.hash)
->>>>>>> aff67b6f
 
         return params_dict
 
