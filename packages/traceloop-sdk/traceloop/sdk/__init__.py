--- conflicted
+++ resolved
@@ -59,11 +59,8 @@
         should_enrich_metrics: bool = True,
         resource_attributes: dict = {},
         instruments: Optional[Set[Instruments]] = None,
-<<<<<<< HEAD
         block_instruments: Optional[Set[Instruments]] = None,
-=======
         image_uploader: Optional[ImageUploader] = None,
->>>>>>> 85a9e82a
     ) -> None:
         Telemetry()
 
