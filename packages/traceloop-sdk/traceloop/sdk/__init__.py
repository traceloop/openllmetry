--- conflicted
+++ resolved
@@ -47,19 +47,12 @@
     def init(
         app_name: str = sys.argv[0],
         api_endpoint: str = "https://api.traceloop.com",
-<<<<<<< HEAD
         api_key: Optional[str] = None,
-        headers: Dict[str, str] = {},
-        disable_batch=False,
-        exporter: Optional[SpanExporter] = None,
-=======
-        api_key: str = None,
         enabled: bool = True,
         headers: Dict[str, str] = {},
         disable_batch=False,
         telemetry_enabled: bool = True,
-        exporter: SpanExporter = None,
->>>>>>> 36dd9b3c
+        exporter: Optional[SpanExporter] = None,
         metrics_exporter: MetricExporter = None,
         metrics_headers: Dict[str, str] = None,
         logging_exporter: LogExporter = None,
@@ -72,11 +65,7 @@
         instruments: Optional[Set[Instruments]] = None,
         block_instruments: Optional[Set[Instruments]] = None,
         image_uploader: Optional[ImageUploader] = None,
-<<<<<<< HEAD
     ) -> Optional[Client]:
-        Telemetry()
-=======
-    ) -> None:
         if not enabled:
             TracerWrapper.set_disabled(True)
             print(
@@ -92,7 +81,6 @@
         )
         if telemetry_enabled:
             Telemetry()
->>>>>>> 36dd9b3c
 
         api_endpoint = os.getenv("TRACELOOP_BASE_URL") or api_endpoint
         api_key = os.getenv("TRACELOOP_API_KEY") or api_key
