import csv
<<<<<<< HEAD
import logging
=======
from typing import List, Optional, cast
>>>>>>> f9a586a3
from pathlib import Path
from typing import Any, Dict, List, Optional

try:
    import pandas as pd

    PANDAS_AVAILABLE = True
except ImportError:
    PANDAS_AVAILABLE = False


from traceloop.sdk.client.http import HTTPClient
from traceloop.sdk.dataset.attachment import Attachment, ExternalAttachment
from traceloop.sdk.dataset.dataset import Dataset
from traceloop.sdk.dataset.model import (
    ColumnDefinition,
    ColumnType,
    CreateDatasetRequest,
    CreateDatasetResponse,
    DatasetMetadata,
    ValuesMap,
)

logger = logging.getLogger(__name__)


class Datasets:
    """
    Datasets class dataset API communication
    """

    _http: HTTPClient

    def __init__(self, http: HTTPClient):
        self._http = http

    def get_all(self) -> List[DatasetMetadata]:
        """List all datasets metadata"""
        result = self._http.get("datasets")
        if result is None:
            raise Exception("Failed to get datasets")
        if isinstance(result, dict) and "datasets" in result:
            return [DatasetMetadata(**dataset) for dataset in result["datasets"]]
        return [DatasetMetadata(**dataset) for dataset in result]

    def delete_by_slug(self, slug: str) -> None:
        """Delete dataset by slug without requiring an instance"""
        success = self._http.delete(f"datasets/{slug}")
        if not success:
            raise Exception(f"Failed to delete dataset {slug}")

    def get_by_slug(self, slug: str) -> "Dataset":
        """Get a dataset by slug and return a full Dataset instance"""
        result = self._http.get(f"datasets/{slug}")
        if result is None:
            raise Exception(f"Failed to get dataset {slug}")

        validated_data = CreateDatasetResponse(**result)

        return Dataset.from_create_dataset_response(validated_data, self._http)

    def create(self, dataset_request: CreateDatasetRequest) -> Dataset:
        """
        Create a dataset with support for initial attachments.

        If row values contain Attachment or ExternalAttachment objects,
        they will be automatically uploaded/attached after dataset creation.

        Args:
            dataset_request: Dataset creation request, can contain Attachment objects in row values

        Returns:
            Created dataset with all attachments processed

        Example:
            dataset_request = CreateDatasetRequest(
                slug="products",
                name="Product Catalog",
                columns=[
                    ColumnDefinition(slug="name", name="Name", type=ColumnType.STRING),
                    ColumnDefinition(slug="image", name="Image", type=ColumnType.FILE),
                ],
                rows=[{
                    "name": "Product A",
                    "image": Attachment(file_path="/path/to/image.jpg", file_type=FileCellType.IMAGE)
                }]
            )
            dataset = datasets.create(dataset_request)
        """
        # Extract attachment objects from rows
        attachments_to_process = self._extract_attachments(dataset_request)

        # Replace attachment objects with None for initial creation
        clean_request = self._prepare_request_for_creation(dataset_request)

        # Create the dataset
        response = self._create_dataset(clean_request)
        dataset = Dataset.from_create_dataset_response(response, self._http)

        # Process attachments if any
        if attachments_to_process:
            self._process_attachments(dataset, attachments_to_process)

        return dataset

    def from_csv(
        self,
        file_path: str,
        slug: str,
        name: Optional[str] = None,
        description: Optional[str] = None,
    ) -> "Dataset":
        """Create dataset from CSV file"""
        path = Path(file_path)
        if not path.exists():
            raise FileNotFoundError(f"CSV file not found: {file_path}")

        columns_definition: List[ColumnDefinition] = []
        rows_with_names: List[ValuesMap] = []

        with open(file_path, "r", encoding="utf-8") as csvfile:
            # Detect delimiter
            sample = csvfile.read(1024)
            csvfile.seek(0)
            sniffer = csv.Sniffer()
            delimiter = sniffer.sniff(sample).delimiter

            reader = csv.DictReader(csvfile, delimiter=delimiter)

            # TODO: Handle None case for fieldnames more gracefully
            if reader.fieldnames is None:
                raise ValueError("CSV file has no headers")

            for field_name in reader.fieldnames:
                columns_definition.append(
                    ColumnDefinition(
                        slug=self._slugify(field_name),
                        name=field_name,
                        type=ColumnType.STRING,
                    )
                )

            for _, row_data in enumerate(reader):
                rows_with_names.append(
                    {self._slugify(k): v for k, v in row_data.items()}
                )

        dataset_response = self._create_dataset(
            CreateDatasetRequest(
                slug=slug,
                name=name,
                description=description,
                columns=columns_definition,
                rows=rows_with_names,
            )
        )

        dataset = Dataset.from_create_dataset_response(dataset_response, self._http)
        return dataset

    def from_dataframe(
        self,
        df: "pd.DataFrame",
        slug: str,
        name: Optional[str] = None,
        description: Optional[str] = None,
    ) -> "Dataset":
        """Create dataset from pandas DataFrame"""
        if not PANDAS_AVAILABLE:
            raise ImportError(
                "pandas is required for from_dataframe. Install with: pip install pandas"
            )

        # Create column definitions from DataFrame
        columns_definition: List[ColumnDefinition] = []
        for col_name in df.columns:
            dtype = df[col_name].dtype
            if pd.api.types.is_bool_dtype(dtype):
                col_type = ColumnType.BOOLEAN
            elif pd.api.types.is_numeric_dtype(dtype):
                col_type = ColumnType.NUMBER
            else:
                col_type = ColumnType.STRING

            columns_definition.append(
                ColumnDefinition(
                    slug=self._slugify(col_name), name=col_name, type=col_type
                )
            )

        # TODO: Pandas returns Hashable keys, should ensure they're strings
        rows = [
            {self._slugify(str(k)): v for k, v in row.items()}
            for row in df.to_dict(orient="records")
        ]

        dataset_response = self._create_dataset(
            CreateDatasetRequest(
                slug=slug,
                name=name,
                description=description,
                columns=columns_definition,
                rows=rows,
            )
        )

        return Dataset.from_create_dataset_response(dataset_response, self._http)

    def get_version_csv(self, slug: str, version: str) -> str:
        """Get a specific version of a dataset as a CSV string"""
        result = self._http.get(f"datasets/{slug}/versions/{version}")
        if result is None:
            raise Exception(f"Failed to get dataset {slug} by version {version}")
        return cast(str, result)

    def get_version_jsonl(self, slug: str, version: str) -> str:
        """Get a specific version of a dataset as a JSONL string"""
        result = self._http.get(f"datasets/{slug}/versions/{version}/jsonl")
        if result is None:
            raise Exception(f"Failed to get dataset {slug} by version {version}")
        return cast(str, result)

    def _create_dataset(self, input: CreateDatasetRequest) -> CreateDatasetResponse:
        """Create new dataset"""
        data = input.model_dump()

        result = self._http.post("datasets", data)

        if result is None:
            raise Exception("Failed to create dataset")

        return CreateDatasetResponse(**result)

    def _slugify(self, name: str) -> str:
        """Slugify a name"""
        import re

        if not name:
            raise ValueError("Name cannot be empty")

        slug = name.lower()

        # Replace spaces and underscores with hyphens
        slug = slug.replace(" ", "-").replace("_", "-")

        # Remove any character that's not alphanumeric or hyphen
        slug = re.sub(r"[^a-z0-9-]+", "", slug)

        # Remove multiple consecutive hyphens
        slug = re.sub(r"-+", "-", slug)

        # Trim hyphens from start and end
        slug = slug.strip("-")

        if not slug:
            raise ValueError(f"Name '{name}' cannot be slugified to a valid slug")

        return slug

    def _extract_attachments(
        self, request: CreateDatasetRequest
    ) -> Dict[int, Dict[str, Any]]:
        """
        Extract attachment objects from row values.

        Returns:
            Dictionary mapping row index to column slug to attachment object
        """
        attachments = {}
        if request.rows:
            for row_idx, row in enumerate(request.rows):
                for col_slug, value in row.items():
                    if isinstance(value, (Attachment, ExternalAttachment)):
                        if row_idx not in attachments:
                            attachments[row_idx] = {}
                        attachments[row_idx][col_slug] = value
        return attachments

    def _prepare_request_for_creation(
        self, request: CreateDatasetRequest
    ) -> CreateDatasetRequest:
        """
        Replace attachment objects with None in row values for initial dataset creation.

        Args:
            request: Original dataset request with potential attachment objects

        Returns:
            Modified request with attachment objects replaced by None
        """
        if not request.rows:
            return request

        # Create a deep copy of rows to avoid modifying the original
        clean_rows = []
        for row in request.rows:
            clean_row = {}
            for col_slug, value in row.items():
                if isinstance(value, (Attachment, ExternalAttachment)):
                    clean_row[col_slug] = None
                else:
                    clean_row[col_slug] = value
            clean_rows.append(clean_row)

        # Create a new request with cleaned rows
        return CreateDatasetRequest(
            slug=request.slug,
            name=request.name,
            description=request.description,
            columns=request.columns,
            rows=clean_rows,
        )

    def _process_attachments(
        self, dataset: Dataset, attachments: Dict[int, Dict[str, Any]]
    ) -> None:
        """
        Upload/attach all attachment objects to their respective cells.

        Args:
            dataset: The created dataset
            attachments: Dictionary mapping row index to column slug to attachment object
        """
        for row_idx, row_attachments in attachments.items():
            if row_idx >= len(dataset.rows):
                logger.warning(
                    f"Warning: Row index {row_idx} out of range, skipping attachments"
                )
                continue

            row = dataset.rows[row_idx]
            for col_slug, attachment in row_attachments.items():
                try:
                    if isinstance(attachment, Attachment):
                        ref = attachment.upload(
                            self._http, dataset.slug, row.id, col_slug
                        )
                    elif isinstance(attachment, ExternalAttachment):
                        ref = attachment.attach(
                            self._http, dataset.slug, row.id, col_slug
                        )
                    else:
                        continue

                    # Update row values locally
                    row.values[col_slug] = {
                        "type": ref.file_type.value if ref.file_type else "file",
                        "status": "success",
                        "storage": ref.storage_type.value,
                        "storage_key": getattr(ref, "storage_key", None),
                        "url": getattr(ref, "url", None),
                        "metadata": ref.metadata,
                    }
                except Exception as e:
                    logger.warning(
                        f"Warning: Failed to process attachment for row {row_idx}, column {col_slug}: {e}"
                    )
                    # Mark as failed in row values
                    row.values[col_slug] = {
                        "type": "file",
                        "status": "failed",
                        "error": str(e),
                    }<|MERGE_RESOLUTION|>--- conflicted
+++ resolved
@@ -1,9 +1,6 @@
 import csv
-<<<<<<< HEAD
 import logging
-=======
 from typing import List, Optional, cast
->>>>>>> f9a586a3
 from pathlib import Path
 from typing import Any, Dict, List, Optional
 
