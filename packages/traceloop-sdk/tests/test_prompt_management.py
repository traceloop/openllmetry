import json

import pytest
from openai import OpenAI
from opentelemetry.semconv_ai import SpanAttributes
from traceloop.sdk.prompts import get_prompt
from traceloop.sdk.prompts.client import PromptRegistryClient

prompts_json = """
{
  "prompts": [
    {
      "id": "clpuabf3h0002kdmoz3k3hesu",
      "created_at": "2023-12-06T21:31:58.637Z",
      "updated_at": "2023-12-06T21:31:58.637Z",
      "org_id": "82930720-5041-4deb-b1a5-705cc46bda3c",
      "key": "joke_generator",
      "versions": [
        {
          "id": "clpuabf780000106giwxkinpq",
          "prompt_id": "clpuabf3h0002kdmoz3k3hesu",
          "created_at": "2023-12-06T21:31:58.772Z",
          "updated_at": "2024-01-07T08:25:17.194Z",
          "author": "tomer f",
          "org_id": "82930720-5041-4deb-b1a5-705cc46bda3c",
          "hash": "8296b2fe",
          "version": 0,
          "name": "dfgdfg",
          "provider": "openai",
          "templating_engine": "jinja2",
          "messages": [
            {
              "role": "user",
              "index": 0,
              "template": "Tell me a joke about OpenTelemetry, {{style}} style",
              "variables": [
                "style"
              ]
            }
          ],
          "llm_config": {
            "mode": "chat",
            "stop": [],
            "model": "gpt-3.5-turbo",
            "top_p": 1,
            "temperature": 1,
            "presence_penalty": 0,
            "frequency_penalty": 0
          },
          "publishable": true
        }
      ],
      "target": {
        "id": "clr38ainb0001mrby3q81lec6",
        "updated_at": "2024-01-07T08:24:55.271Z",
        "prompt_id": "clpuabf3h0002kdmoz3k3hesu",
        "org_id": "82930720-5041-4deb-b1a5-705cc46bda3c",
        "environment": "dev",
        "version": "clpuabf780000106giwxkinpq"
      }
    }
  ],
  "environment": "dev"
}
"""

prompts_with_tools_json = """
{
  "prompts": [
    {
      "id": "clpuabf3h0002kdmoz3k3hesu",
      "created_at": "2023-12-06T21:31:58.637Z",
      "updated_at": "2023-12-06T21:31:58.637Z",
      "org_id": "82930720-5041-4deb-b1a5-705cc46bda3c",
      "key": "joke_generator",
      "versions": [
        {
          "id": "clpuabf780000106giwxkinpq",
          "prompt_id": "clpuabf3h0002kdmoz3k3hesu",
          "created_at": "2023-12-06T21:31:58.772Z",
          "updated_at": "2024-01-07T08:25:17.194Z",
          "author": "tomer f",
          "org_id": "82930720-5041-4deb-b1a5-705cc46bda3c",
          "hash": "8296b2fe",
          "version": 0,
          "name": "dfgdfg",
          "provider": "openai",
          "templating_engine": "jinja2",
          "messages": [
            {
              "role": "user",
              "index": 0,
              "template": "Tell me a joke about OpenTelemetry, {{style}} style",
              "variables": [
                "style"
              ]
            }
          ],
          "llm_config": {
            "mode": "chat",
            "stop": [],
            "model": "gpt-3.5-turbo",
            "top_p": 1,
            "temperature": 1,
            "presence_penalty": 0,
            "frequency_penalty": 0,
            "tool_choice": "required",
            "tools": [
              {
                "type": "function",
                "function": {
                  "name": "get_joke",
                  "description": "Get a joke about OpenTelemetry",
                  "parameters": {
                    "type": "object",
                    "properties": {
                      "style": {
                        "type": "string",
                        "description": "The style of the joke"
                      }
                    },
                    "required": ["style"]
                  }
                }
              }
            ]
          },
          "publishable": true
        }
      ],
      "target": {
        "id": "clr38ainb0001mrby3q81lec6",
        "updated_at": "2024-01-07T08:24:55.271Z",
        "prompt_id": "clpuabf3h0002kdmoz3k3hesu",
        "org_id": "82930720-5041-4deb-b1a5-705cc46bda3c",
        "environment": "dev",
        "version": "clpuabf780000106giwxkinpq"
      }
    }
  ],
  "environment": "dev"
}
"""

prompts_with_response_format_json = """

{
  "prompts": [
    {
      "id": "clpuabf3h0002kdmoz3k3hesu",
      "created_at": "2023-12-06T21:31:58.637Z",
      "updated_at": "2023-12-06T21:31:58.637Z",
      "org_id": "82930720-5041-4deb-b1a5-705cc46bda3c",
      "key": "joke_generator",
      "versions": [
        {
          "id": "clpuabf780000106giwxkinpq",
          "prompt_id": "clpuabf3h0002kdmoz3k3hesu",
          "created_at": "2023-12-06T21:31:58.772Z",
          "updated_at": "2024-01-07T08:25:17.194Z",
          "author": "tomer f",
          "org_id": "82930720-5041-4deb-b1a5-705cc46bda3c",
          "hash": "8296b2fe",
          "version": 0,
          "name": "dfgdfg",
          "provider": "openai",
          "templating_engine": "jinja2",
          "messages": [
            {
              "role": "user",
              "index": 0,
              "template": "Tell me a joke about OpenTelemetry, {{style}} style",
              "variables": [
                "style"
              ]
            }
          ],
          "llm_config": {
            "mode": "chat",
            "stop": [],
            "model": "gpt-4o-mini",
            "top_p": 1,
            "presence_penalty": 0,
            "frequency_penalty": 0,
            "temperature": 1,
            "response_format": {
              "type": "json_schema",
              "json_schema": {
                "name": "joke",
                "schema": {
                  "type": "object",
                  "properties": {
                    "joke": {
                      "type": "string",
                      "description": "The joke"
                    }
                  }
                }
              }
            }
          },
          "publishable": true
        }
      ],
      "target": {
        "id": "clr38ainb0001mrby3q81lec6",
        "updated_at": "2024-01-07T08:24:55.271Z",
        "prompt_id": "clpuabf3h0002kdmoz3k3hesu",
        "org_id": "82930720-5041-4deb-b1a5-705cc46bda3c",
        "environment": "dev",
        "version": "clpuabf780000106giwxkinpq"
      }
    }
  ]
}
"""


@pytest.fixture
def openai_client():
    return OpenAI()


@pytest.mark.vcr
def test_prompt_management(exporter, openai_client):
    PromptRegistryClient()._registry.load(prompts_json=json.loads(prompts_json))
    prompt_args = get_prompt(key="joke_generator", variables={"style": "pirate"})
    openai_client.chat.completions.create(**prompt_args)

    spans = exporter.get_finished_spans()
    assert [span.name for span in spans] == [
        "openai.chat",
    ]
    open_ai_span = spans[0]
    assert (
        open_ai_span.attributes[f"{SpanAttributes.GEN_AI_PROMPT}.0.content"]
        == "Tell me a joke about OpenTelemetry, pirate style"
    )
<<<<<<< HEAD
    assert open_ai_span.attributes.get(f"{SpanAttributes.GEN_AI_COMPLETION}.0.content")
    assert open_ai_span.attributes.get("traceloop.prompt.key") == "joke_generator"
=======
    assert open_ai_span.attributes.get(f"{SpanAttributes.LLM_COMPLETIONS}.0.content")
    assert open_ai_span.attributes.get("traceloop.prompt.key") == "joke_generator"


@pytest.mark.vcr
def test_prompt_management_with_tools(exporter, openai_client):
    PromptRegistryClient()._registry.load(
        prompts_json=json.loads(prompts_with_tools_json)
    )
    prompt_args = get_prompt(key="joke_generator", variables={"style": "pirate"})
    openai_client.chat.completions.create(**prompt_args)

    spans = exporter.get_finished_spans()
    open_ai_span = spans[0]
    completion = open_ai_span.attributes.get(
        f"{SpanAttributes.LLM_COMPLETIONS}.0.tool_calls.0.name"
    )
    assert completion == "get_joke"


@pytest.mark.vcr
def test_prompt_management_with_response_format(exporter, openai_client):
    PromptRegistryClient()._registry.load(
        prompts_json=json.loads(prompts_with_response_format_json)
    )
    prompt_args = get_prompt(key="joke_generator", variables={"style": "pirate"})
    openai_client.chat.completions.create(**prompt_args)

    spans = exporter.get_finished_spans()
    open_ai_span = spans[0]
    completion = open_ai_span.attributes.get(
        f"{SpanAttributes.LLM_COMPLETIONS}.0.content"
    )
    try:
        json.loads(completion)
    except json.JSONDecodeError:
        pytest.fail("Response is not valid JSON")
    assert True
>>>>>>> 6704f157
<|MERGE_RESOLUTION|>--- conflicted
+++ resolved
@@ -236,11 +236,7 @@
         open_ai_span.attributes[f"{SpanAttributes.GEN_AI_PROMPT}.0.content"]
         == "Tell me a joke about OpenTelemetry, pirate style"
     )
-<<<<<<< HEAD
     assert open_ai_span.attributes.get(f"{SpanAttributes.GEN_AI_COMPLETION}.0.content")
-    assert open_ai_span.attributes.get("traceloop.prompt.key") == "joke_generator"
-=======
-    assert open_ai_span.attributes.get(f"{SpanAttributes.LLM_COMPLETIONS}.0.content")
     assert open_ai_span.attributes.get("traceloop.prompt.key") == "joke_generator"
 
 
@@ -277,5 +273,4 @@
         json.loads(completion)
     except json.JSONDecodeError:
         pytest.fail("Response is not valid JSON")
-    assert True
->>>>>>> 6704f157
+    assert True