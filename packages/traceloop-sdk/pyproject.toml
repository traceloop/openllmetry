[tool.coverage.run]
branch = true
source = [ "traceloop/sdk" ]

[tool.coverage.report]
exclude_lines = [ "if TYPE_CHECKING:" ]
show_missing = true

[tool.pytest.ini_options]
addopts = "--cov --cov-report html:'../../coverage/packages/traceloop-sdk/html' --cov-report xml:'../../coverage/packages/traceloop-sdk/coverage.xml' --html='../../reports/packages/traceloop-sdk/unittests/html/index.html' --junitxml='../../reports/packages/traceloop-sdk/unittests/junit.xml'"

[tool.poetry]
name = "traceloop-sdk"
<<<<<<< HEAD
version = "0.0.56"
=======
version = "0.0.59"
>>>>>>> fcb38621
description = "Traceloop Software Development Kit (SDK) for Python"
authors = [
  "Gal Kleinman <gal@traceloop.com>",
  "Nir Gazit <nir@traceloop.com>",
  "Tomer Friedman <tomer@traceloop.com>"
]
repository = "https://github.com/traceloop/openllmetry"
documentation = "https://traceloop.com/docs/python-sdk"
license = "Apache-2.0"
readme = "README.md"

[[tool.poetry.packages]]
include = "traceloop/sdk"

[tool.poetry.dependencies]
python = ">=3.8.1,<4"
opentelemetry-api = "^1.19.0"
opentelemetry-sdk = "^1.19.0"
opentelemetry-semantic-conventions-ai = "^0.0.5"
opentelemetry-exporter-otlp-proto-http = "^1.19.0"
opentelemetry-exporter-otlp-proto-grpc = "^1.19.0"
opentelemetry-instrumentation-requests = "^0.40b0"
opentelemetry-instrumentation-pymysql = "^0.40b0"
opentelemetry-instrumentation-urllib3 = "^0.40b0"
opentelemetry-instrumentation-openai = "^0.0.11"
opentelemetry-instrumentation-anthropic = "^0.0.7"
opentelemetry-instrumentation-cohere = "^0.0.3"
opentelemetry-instrumentation-pinecone = "^0.0.7"
opentelemetry-instrumentation-haystack = "^0.0.5"
opentelemetry-instrumentation-langchain = "0.0.2a1"
opentelemetry-instrumentation-chromadb = "0.0.1a3"
opentelemetry-instrumentation-transformers = "0.0.1a3"
colorama = "^0.4.6"
tenacity = "^8.2.3"
pydantic = "^1.10.12"
jinja2 = "^3.1.2"

[tool.poetry.group.dev.dependencies]
autopep8 = "2.0.4"
flake8 = "6.1.0"
pytest = "7.4.1"
pytest-sugar = "0.9.7"
pytest-cov = "4.1.0"
pytest-html = "4.0.2"

[tool.poetry.group.test.dependencies]
openai = "^0.28.0"
anthropic = "^0.3.11"
farm-haystack = "^1.20.1"
pinecone-client = {extras = ["grpc"], version = "^2.2.4"}
cohere = "^4.27"
<<<<<<< HEAD
langchain = "^0.0.310"
chromadb = "^0.4.14"
=======
langchain = ">=0.0.310,<0.0.316"
>>>>>>> fcb38621

[build-system]
requires = [ "poetry-core" ]
build-backend = "poetry.core.masonry.api"
<|MERGE_RESOLUTION|>--- conflicted
+++ resolved
@@ -11,11 +11,7 @@
 
 [tool.poetry]
 name = "traceloop-sdk"
-<<<<<<< HEAD
-version = "0.0.56"
-=======
-version = "0.0.59"
->>>>>>> fcb38621
+version = "0.0.60"
 description = "Traceloop Software Development Kit (SDK) for Python"
 authors = [
   "Gal Kleinman <gal@traceloop.com>",
@@ -45,8 +41,8 @@
 opentelemetry-instrumentation-cohere = "^0.0.3"
 opentelemetry-instrumentation-pinecone = "^0.0.7"
 opentelemetry-instrumentation-haystack = "^0.0.5"
-opentelemetry-instrumentation-langchain = "0.0.2a1"
-opentelemetry-instrumentation-chromadb = "0.0.1a3"
+opentelemetry-instrumentation-langchain = "0.0.2"
+opentelemetry-instrumentation-chromadb = "0.0.2"
 opentelemetry-instrumentation-transformers = "0.0.1a3"
 colorama = "^0.4.6"
 tenacity = "^8.2.3"
@@ -67,12 +63,8 @@
 farm-haystack = "^1.20.1"
 pinecone-client = {extras = ["grpc"], version = "^2.2.4"}
 cohere = "^4.27"
-<<<<<<< HEAD
-langchain = "^0.0.310"
+langchain = ">=0.0.310,<0.0.316"
 chromadb = "^0.4.14"
-=======
-langchain = ">=0.0.310,<0.0.316"
->>>>>>> fcb38621
 
 [build-system]
 requires = [ "poetry-core" ]
