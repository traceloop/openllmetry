[tool.coverage.run]
branch = true
source = [ "traceloop/sdk" ]

[tool.coverage.report]
exclude_lines = [ "if TYPE_CHECKING:" ]
show_missing = true

[tool.poetry]
name = "traceloop-sdk"
version = "0.10.5"
description = "Traceloop Software Development Kit (SDK) for Python"
authors = [
  "Gal Kleinman <gal@traceloop.com>",
  "Nir Gazit <nir@traceloop.com>",
  "Tomer Friedman <tomer@traceloop.com>"
]
repository = "https://github.com/traceloop/openllmetry"
documentation = "https://traceloop.com/docs/python-sdk"
license = "Apache-2.0"
readme = "README.md"

[[tool.poetry.packages]]
include = "traceloop/sdk"

[tool.poetry.dependencies]
python = ">=3.8.1,<4"
opentelemetry-api = "^1.22.0"
opentelemetry-sdk = "^1.20.0"
opentelemetry-exporter-otlp-proto-http = "^1.20.0"
opentelemetry-exporter-otlp-proto-grpc = "^1.20.0"
opentelemetry-instrumentation-requests = "0.43b0"
opentelemetry-instrumentation-pymysql = "0.43b0"
opentelemetry-instrumentation-urllib3 = "0.43b0"
opentelemetry-semantic-conventions-ai = "^0.0.19"
opentelemetry-instrumentation-openai = {path="../opentelemetry-instrumentation-openai", develop=true}
opentelemetry-instrumentation-anthropic = {path="../opentelemetry-instrumentation-anthropic", develop=true}
opentelemetry-instrumentation-cohere = {path="../opentelemetry-instrumentation-cohere", develop=true}
opentelemetry-instrumentation-pinecone = {path="../opentelemetry-instrumentation-pinecone", develop=true}
opentelemetry-instrumentation-langchain = {path="../opentelemetry-instrumentation-langchain", develop=true}
opentelemetry-instrumentation-chromadb = {path="../opentelemetry-instrumentation-chromadb", develop=true}
opentelemetry-instrumentation-transformers = {path="../opentelemetry-instrumentation-transformers", develop=true}
opentelemetry-instrumentation-llamaindex = {path="../opentelemetry-instrumentation-llamaindex", develop=true}
opentelemetry-instrumentation-haystack = {path="../opentelemetry-instrumentation-haystack", develop=true}
opentelemetry-instrumentation-bedrock = {path="../opentelemetry-instrumentation-bedrock", develop=true}
opentelemetry-instrumentation-replicate = {path="../opentelemetry-instrumentation-replicate", develop=true}
opentelemetry-instrumentation-vertexai = {path="../opentelemetry-instrumentation-vertexai", develop=true}
opentelemetry-instrumentation-watsonx = {path="../opentelemetry-instrumentation-watsonx", develop=true}
colorama = "^0.4.6"
tenacity = "^8.2.3"
pydantic = ">=1"
jinja2 = "^3.1.2"
deprecated = "^1.2.14"
posthog = "^3.0.2"

[tool.poetry.group.dev.dependencies]
autopep8 = "2.0.4"
flake8 = "7.0.0"
pytest = "7.4.4"
pytest-sugar = "0.9.7"

[tool.poetry.group.test.dependencies]
openai = "^1.7.1"
<<<<<<< HEAD
anthropic = "^0.9.0"
farm-haystack = "~1.20.1"
pinecone-client = "^2.2.4"
cohere = "^4.42"
langchain = "^0.1.5"
chromadb = "^0.4.22"
replicate = "^0.22.0"
google-cloud-aiplatform = "^1.39.0"
langchain-community = "^0.0.17"
=======
vcrpy = "^6.0.1"
pytest-recording = "^0.13.1"
pydantic = "<2"
>>>>>>> 3ae379b8

[build-system]
requires = [ "poetry-core" ]
build-backend = "poetry.core.masonry.api"<|MERGE_RESOLUTION|>--- conflicted
+++ resolved
@@ -61,21 +61,9 @@
 
 [tool.poetry.group.test.dependencies]
 openai = "^1.7.1"
-<<<<<<< HEAD
-anthropic = "^0.9.0"
-farm-haystack = "~1.20.1"
-pinecone-client = "^2.2.4"
-cohere = "^4.42"
-langchain = "^0.1.5"
-chromadb = "^0.4.22"
-replicate = "^0.22.0"
-google-cloud-aiplatform = "^1.39.0"
-langchain-community = "^0.0.17"
-=======
 vcrpy = "^6.0.1"
 pytest-recording = "^0.13.1"
 pydantic = "<2"
->>>>>>> 3ae379b8
 
 [build-system]
 requires = [ "poetry-core" ]
