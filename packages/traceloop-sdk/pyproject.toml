[tool.coverage.run]
branch = true
source = [ "traceloop/sdk" ]

[tool.coverage.report]
exclude_lines = [ "if TYPE_CHECKING:" ]
show_missing = true

[tool.poetry]
name = "traceloop-sdk"
version = "0.9.2"
description = "Traceloop Software Development Kit (SDK) for Python"
authors = [
  "Gal Kleinman <gal@traceloop.com>",
  "Nir Gazit <nir@traceloop.com>",
  "Tomer Friedman <tomer@traceloop.com>"
]
repository = "https://github.com/traceloop/openllmetry"
documentation = "https://traceloop.com/docs/python-sdk"
license = "Apache-2.0"
readme = "README.md"

[[tool.poetry.packages]]
include = "traceloop/sdk"

[tool.poetry.dependencies]
python = ">=3.8.1,<4"
opentelemetry-api = "^1.22.0"
opentelemetry-sdk = "^1.20.0"
opentelemetry-exporter-otlp-proto-http = "^1.20.0"
opentelemetry-exporter-otlp-proto-grpc = "^1.20.0"
opentelemetry-instrumentation-requests = "0.43b0"
opentelemetry-instrumentation-pymysql = "0.43b0"
opentelemetry-instrumentation-urllib3 = "0.43b0"
opentelemetry-semantic-conventions-ai = "^0.0.14"
opentelemetry-instrumentation-openai = {path="../opentelemetry-instrumentation-openai", develop=true}
opentelemetry-instrumentation-anthropic = {path="../opentelemetry-instrumentation-anthropic", develop=true}
opentelemetry-instrumentation-cohere = {path="../opentelemetry-instrumentation-cohere", develop=true}
opentelemetry-instrumentation-pinecone = {path="../opentelemetry-instrumentation-pinecone", develop=true}
opentelemetry-instrumentation-langchain = {path="../opentelemetry-instrumentation-langchain", develop=true}
opentelemetry-instrumentation-chromadb = {path="../opentelemetry-instrumentation-chromadb", develop=true}
opentelemetry-instrumentation-transformers = {path="../opentelemetry-instrumentation-transformers", develop=true}
opentelemetry-instrumentation-llamaindex = {path="../opentelemetry-instrumentation-llamaindex", develop=true}
opentelemetry-instrumentation-bedrock = {path="../opentelemetry-instrumentation-bedrock", develop=true}
opentelemetry-instrumentation-replicate = {path="../opentelemetry-instrumentation-replicate", develop=true}
opentelemetry-instrumentation-vertexai = {path="../opentelemetry-instrumentation-vertexai", develop=true}
colorama = "^0.4.6"
tenacity = "^8.2.3"
pydantic = ">=1"
jinja2 = "^3.1.2"
deprecated = "^1.2.14"
posthog = "^3.0.2"

[tool.poetry.group.dev.dependencies]
autopep8 = "2.0.4"
flake8 = "7.0.0"
pytest = "7.4.4"
pytest-sugar = "0.9.7"

[tool.poetry.group.test.dependencies]
openai = "^1.7.1"
anthropic = "^0.9.0"
# farm-haystack = "^1.20.1"
<<<<<<< HEAD
pinecone-client = {extras = ["grpc"], version = "^2.2.4"}
cohere = "^4.34"
langchain = "^0.1.0"
chromadb = "^0.4.17"
=======
pinecone-client = "^2.2.4"
cohere = "^4.42"
langchain = "^0.0.343"
chromadb = "^0.4.22"
>>>>>>> 2b35bcd0
replicate = "^0.22.0"
google-cloud-aiplatform = "^1.39.0"

[build-system]
requires = [ "poetry-core" ]
build-backend = "poetry.core.masonry.api"<|MERGE_RESOLUTION|>--- conflicted
+++ resolved
@@ -61,17 +61,10 @@
 openai = "^1.7.1"
 anthropic = "^0.9.0"
 # farm-haystack = "^1.20.1"
-<<<<<<< HEAD
-pinecone-client = {extras = ["grpc"], version = "^2.2.4"}
-cohere = "^4.34"
-langchain = "^0.1.0"
-chromadb = "^0.4.17"
-=======
 pinecone-client = "^2.2.4"
 cohere = "^4.42"
-langchain = "^0.0.343"
+langchain = "^0.1.0"
 chromadb = "^0.4.22"
->>>>>>> 2b35bcd0
 replicate = "^0.22.0"
 google-cloud-aiplatform = "^1.39.0"
 
