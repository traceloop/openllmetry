--- conflicted
+++ resolved
@@ -61,144 +61,12 @@
     return isinstance(response, types.AsyncGeneratorType)
 
 
-<<<<<<< HEAD
 def _build_from_streaming_response(
     span,
     response: GenerateContentResponse,
     llm_model,
     event_logger,
 ):
-=======
-def _set_span_attribute(span, name, value):
-    if value is not None:
-        if value != "":
-            span.set_attribute(name, value)
-    return
-
-
-def _set_input_attributes(span, args, kwargs, llm_model):
-    if not should_send_prompts():
-        return
-
-    if "contents" in kwargs:
-        contents = kwargs["contents"]
-        if isinstance(contents, list):
-            for i, content in enumerate(contents):
-                if hasattr(content, "parts"):
-                    for part in content.parts:
-                        if hasattr(part, "text"):
-                            _set_span_attribute(
-                                span,
-                                f"{SpanAttributes.LLM_PROMPTS}.{i}.content",
-                                part.text,
-                            )
-                            _set_span_attribute(
-                                span,
-                                f"{SpanAttributes.LLM_PROMPTS}.{i}.role",
-                                getattr(content, "role", "user"),
-                            )
-    elif args and len(args) > 0:
-        prompt = ""
-        for arg in args:
-            if isinstance(arg, str):
-                prompt = f"{prompt}{arg}\n"
-            elif isinstance(arg, list):
-                for subarg in arg:
-                    prompt = f"{prompt}{subarg}\n"
-        if prompt:
-            _set_span_attribute(
-                span,
-                f"{SpanAttributes.LLM_PROMPTS}.0.content",
-                prompt,
-            )
-            _set_span_attribute(
-                span,
-                f"{SpanAttributes.LLM_PROMPTS}.0.role",
-                "user",
-            )
-    elif "prompt" in kwargs:
-        _set_span_attribute(
-            span,
-            f"{SpanAttributes.LLM_PROMPTS}.0.content",
-            kwargs["prompt"],
-        )
-        _set_span_attribute(
-            span,
-            f"{SpanAttributes.LLM_PROMPTS}.0.role",
-            "user",
-        )
-
-    _set_span_attribute(span, SpanAttributes.LLM_REQUEST_MODEL, llm_model)
-    _set_span_attribute(
-        span, SpanAttributes.LLM_REQUEST_TEMPERATURE, kwargs.get("temperature")
-    )
-    _set_span_attribute(
-        span, SpanAttributes.LLM_REQUEST_MAX_TOKENS, kwargs.get("max_output_tokens")
-    )
-    _set_span_attribute(span, SpanAttributes.LLM_REQUEST_TOP_P, kwargs.get("top_p"))
-    _set_span_attribute(span, SpanAttributes.LLM_TOP_K, kwargs.get("top_k"))
-    _set_span_attribute(
-        span, SpanAttributes.LLM_PRESENCE_PENALTY, kwargs.get("presence_penalty")
-    )
-    _set_span_attribute(
-        span, SpanAttributes.LLM_FREQUENCY_PENALTY, kwargs.get("frequency_penalty")
-    )
-
-    return
-
-
-@dont_throw
-def _set_response_attributes(span, response, llm_model):
-    _set_span_attribute(span, SpanAttributes.LLM_RESPONSE_MODEL, llm_model)
-
-    if hasattr(response, "usage_metadata"):
-        _set_span_attribute(
-            span,
-            SpanAttributes.LLM_USAGE_TOTAL_TOKENS,
-            response.usage_metadata.total_token_count,
-        )
-        _set_span_attribute(
-            span,
-            SpanAttributes.LLM_USAGE_COMPLETION_TOKENS,
-            response.usage_metadata.candidates_token_count,
-        )
-        _set_span_attribute(
-            span,
-            SpanAttributes.LLM_USAGE_PROMPT_TOKENS,
-            response.usage_metadata.prompt_token_count,
-        )
-
-        if isinstance(response.text, list):
-            for index, item in enumerate(response):
-                prefix = f"{SpanAttributes.LLM_COMPLETIONS}.{index}"
-                _set_span_attribute(span, f"{prefix}.content", item.text)
-                _set_span_attribute(span, f"{prefix}.role", "assistant")
-        elif isinstance(response.text, str):
-            _set_span_attribute(
-                span, f"{SpanAttributes.LLM_COMPLETIONS}.0.content", response.text
-            )
-            _set_span_attribute(
-                span, f"{SpanAttributes.LLM_COMPLETIONS}.0.role", "assistant"
-            )
-    else:
-        if isinstance(response, list):
-            for index, item in enumerate(response):
-                prefix = f"{SpanAttributes.LLM_COMPLETIONS}.{index}"
-                _set_span_attribute(span, f"{prefix}.content", item)
-                _set_span_attribute(span, f"{prefix}.role", "assistant")
-        elif isinstance(response, str):
-            _set_span_attribute(
-                span, f"{SpanAttributes.LLM_COMPLETIONS}.0.content", response
-            )
-            _set_span_attribute(
-                span, f"{SpanAttributes.LLM_COMPLETIONS}.0.role", "assistant"
-            )
-
-    return
-
-
-def _build_from_streaming_response(span, response, llm_model):
->>>>>>> 63feedb4
     complete_response = ""
     for item in response:
         item_to_yield = item
@@ -232,7 +100,6 @@
     span.end()
 
 
-<<<<<<< HEAD
 @dont_throw
 def _handle_request(span, args, kwargs, llm_model, event_logger):
     if should_emit_events() and event_logger:
@@ -241,12 +108,6 @@
         set_input_attributes(span, args, kwargs, llm_model)
 
     set_model_request_attributes(span, kwargs, llm_model)
-=======
-# @dont_throw
-def _handle_request(span, args, kwargs, llm_model):
-    if span.is_recording():
-        _set_input_attributes(span, args, kwargs, llm_model)
->>>>>>> 63feedb4
 
 
 @dont_throw
