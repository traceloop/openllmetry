import json
import base64
import logging
import asyncio
import threading
from opentelemetry.instrumentation.google_generativeai.utils import (
    dont_throw,
    should_send_prompts,
)
<<<<<<< HEAD
from opentelemetry.semconv._incubating.attributes import (
    gen_ai_attributes as GenAIAttributes,
)
=======
from opentelemetry.instrumentation.google_generativeai.config import Config
>>>>>>> 50cd4f07
from opentelemetry.semconv_ai import (
    SpanAttributes,
)
from opentelemetry.trace.status import Status, StatusCode


logger = logging.getLogger(__name__)


def _set_span_attribute(span, name, value):
    if value is not None:
        if value != "":
            span.set_attribute(name, value)
    return


def _is_image_part(item):
    """Check if item is a Google GenAI Part object containing image data"""
    try:
        # Check if it has the Part attributes we expect for new Google GenAI SDK
        if hasattr(item, 'inline_data') and item.inline_data is not None:
            # Check if it's an image mime type and has data
            if (hasattr(item.inline_data, 'mime_type') and
                    item.inline_data.mime_type and
                    'image/' in item.inline_data.mime_type and
                    hasattr(item.inline_data, 'data') and
                    item.inline_data.data):
                return True
        return False
    except Exception:
        return False


async def _process_image_part(item, trace_id, span_id, content_index):
    """Process a Google GenAI Part object containing image data"""
    if not Config.upload_base64_image:
        return None

    try:
        # Extract format from mime type (e.g., 'image/jpeg' -> 'jpeg')
        image_format = item.inline_data.mime_type.split('/')[1] if item.inline_data.mime_type else 'unknown'
        image_name = f"content_{content_index}.{image_format}"

        # Convert binary data to base64 string for upload
        binary_data = item.inline_data.data
        base64_string = base64.b64encode(binary_data).decode('utf-8')

        # Upload the base64 data - convert IDs to strings
        url = await Config.upload_base64_image(str(trace_id), str(span_id), image_name, base64_string)

        # Return OpenAI-compatible format for consistency across LLM providers
        return {
            "type": "image_url",
            "image_url": {"url": url}
        }
    except Exception as e:
        logger.warning(f"Failed to process image part: {e}")
        # Return None to skip adding this image to the span
        return None


def run_async(method):
    """Handle async method in sync context, following OpenAI's battle-tested approach"""
    try:
        loop = asyncio.get_running_loop()
    except RuntimeError:
        loop = None

    if loop and loop.is_running():
        thread = threading.Thread(target=lambda: asyncio.run(method))
        thread.start()
        thread.join()
    else:
        asyncio.run(method)


def _process_image_part_sync(item, trace_id, span_id, content_index):
    """Synchronous version of image part processing using OpenAI's pattern"""
    if not Config.upload_base64_image:
        return None

    try:
        # Extract format from mime type (e.g., 'image/jpeg' -> 'jpeg')
        image_format = item.inline_data.mime_type.split('/')[1] if item.inline_data.mime_type else 'unknown'
        image_name = f"content_{content_index}.{image_format}"

        # Convert binary data to base64 string for upload
        binary_data = item.inline_data.data
        base64_string = base64.b64encode(binary_data).decode('utf-8')

        # Use OpenAI's run_async pattern to handle the async upload function
        url = None

        async def upload_task():
            nonlocal url
            url = await Config.upload_base64_image(str(trace_id), str(span_id), image_name, base64_string)

        run_async(upload_task())

        return {
            "type": "image_url",
            "image_url": {"url": url}
        }
    except Exception as e:
        logger.warning(f"Failed to process image part sync: {e}")
        # Return None to skip adding this image to the span
        return None


async def _process_content_item(content_item, span):
    """Process a single content item, handling different types (Content objects, strings, Parts)"""
    processed_content = []

    if hasattr(content_item, "parts"):
        # Content with parts (Google GenAI Content object)
        for part_index, part in enumerate(content_item.parts):
            processed_part = await _process_content_part(part, span, part_index)
            if processed_part is not None:
                processed_content.append(processed_part)
    elif isinstance(content_item, str):
        # Direct string in the list
        processed_content.append({"type": "text", "text": content_item})
    elif _is_image_part(content_item):
        # Direct Part object that's an image
        processed_image = await _process_image_part(
            content_item, span.context.trace_id, span.context.span_id, 0
        )
        if processed_image is not None:
            processed_content.append(processed_image)
    else:
        # Other content types
        processed_content.append({"type": "text", "text": str(content_item)})

    return processed_content


async def _process_content_part(part, span, part_index):
    """Process a single part within a Content object"""
    if hasattr(part, "text") and part.text:
        return {"type": "text", "text": part.text}
    elif _is_image_part(part):
        return await _process_image_part(
            part, span.context.trace_id, span.context.span_id, part_index
        )
    else:
        # Other part types
        return {"type": "text", "text": str(part)}


def _set_prompt_attributes(span, prompt_index, processed_content, content_item):
    """Set span attributes for a processed prompt"""
    _set_span_attribute(
        span,
        f"{SpanAttributes.LLM_PROMPTS}.{prompt_index}.content",
        json.dumps(processed_content),
    )
    _set_span_attribute(
        span,
        f"{SpanAttributes.LLM_PROMPTS}.{prompt_index}.role",
        getattr(content_item, "role", "user"),
    )


async def _process_argument(argument, span):
    """Process a single argument from args list"""
    processed_content = []

    if isinstance(argument, str):
        processed_content.append({"type": "text", "text": argument})
    elif isinstance(argument, list):
        for sub_index, sub_item in enumerate(argument):
            if isinstance(sub_item, str):
                processed_content.append({"type": "text", "text": sub_item})
            elif _is_image_part(sub_item):
                processed_image = await _process_image_part(
                    sub_item, span.context.trace_id, span.context.span_id, sub_index
                )
                if processed_image is not None:
                    processed_content.append(processed_image)
            else:
                processed_content.append({"type": "text", "text": str(sub_item)})
    elif _is_image_part(argument):
        processed_image = await _process_image_part(
            argument, span.context.trace_id, span.context.span_id, 0
        )
        if processed_image is not None:
            processed_content.append(processed_image)
    else:
        processed_content.append({"type": "text", "text": str(argument)})

    return processed_content


@dont_throw
async def set_input_attributes(span, args, kwargs, llm_model):
    """Process input arguments, handling both text and image content"""
    if not span.is_recording():
        return

    if not should_send_prompts():
        return

    if "contents" in kwargs:
        contents = kwargs["contents"]
        if isinstance(contents, str):
            # Simple string content in OpenAI format
            _set_span_attribute(
                span,
<<<<<<< HEAD
                f"{GenAIAttributes.GEN_AI_PROMPT}.0.content",
                contents,
=======
                f"{SpanAttributes.LLM_PROMPTS}.0.content",
                json.dumps([{"type": "text", "text": contents}]),
>>>>>>> 50cd4f07
            )
            _set_span_attribute(
                span,
                f"{GenAIAttributes.GEN_AI_PROMPT}.0.role",
                "user",
            )
        elif isinstance(contents, list):
<<<<<<< HEAD
            for i, content in enumerate(contents):
                if hasattr(content, "parts"):
                    for part in content.parts:
                        if hasattr(part, "text"):
                            _set_span_attribute(
                                span,
                                f"{GenAIAttributes.GEN_AI_PROMPT}.{i}.content",
                                part.text,
                            )
                            _set_span_attribute(
                                span,
                                f"{GenAIAttributes.GEN_AI_PROMPT}.{i}.role",
                                getattr(content, "role", "user"),
                            )
=======
            # Process content list - could be mixed text and Part objects
            for prompt_index, content_item in enumerate(contents):
                processed_content = await _process_content_item(content_item, span)

                if processed_content:
                    _set_prompt_attributes(span, prompt_index, processed_content, content_item)
>>>>>>> 50cd4f07
    elif args and len(args) > 0:
        # Handle args - process each argument
        for arg_index, argument in enumerate(args):
            processed_content = await _process_argument(argument, span)

            if processed_content:
                _set_span_attribute(
                    span,
                    f"{SpanAttributes.LLM_PROMPTS}.{arg_index}.content",
                    json.dumps(processed_content),
                )
                _set_span_attribute(
                    span,
                    f"{SpanAttributes.LLM_PROMPTS}.{arg_index}.role",
                    "user",
                )
    elif "prompt" in kwargs:
        _set_span_attribute(
            span, f"{SpanAttributes.LLM_PROMPTS}.0.content",
            json.dumps([{"type": "text", "text": kwargs["prompt"]}])
        )
        _set_span_attribute(span, f"{SpanAttributes.LLM_PROMPTS}.0.role", "user")


# Keep sync version for backward compatibility
@dont_throw
def set_input_attributes_sync(span, args, kwargs, llm_model):
    """Synchronous version with image processing support"""
    if not span.is_recording():
        return

    if not should_send_prompts():
        return

    if "contents" in kwargs:
        contents = kwargs["contents"]
        if isinstance(contents, str):
            # Simple string content in OpenAI format
            _set_span_attribute(
                span,
<<<<<<< HEAD
                f"{GenAIAttributes.GEN_AI_PROMPT}.0.content",
                prompt,
=======
                f"{SpanAttributes.LLM_PROMPTS}.0.content",
                json.dumps([{"type": "text", "text": contents}]),
>>>>>>> 50cd4f07
            )
            _set_span_attribute(
                span,
                f"{GenAIAttributes.GEN_AI_PROMPT}.0.role",
                "user",
            )
        elif isinstance(contents, list):
            # Process content list - could be mixed text and Part objects
            for i, content in enumerate(contents):
                processed_content = []

                if hasattr(content, "parts"):
                    # Content with parts (Google GenAI Content object)
                    for j, part in enumerate(content.parts):
                        if hasattr(part, "text") and part.text:
                            processed_content.append({"type": "text", "text": part.text})
                        elif _is_image_part(part):
                            processed_image = _process_image_part_sync(
                                part, span.context.trace_id, span.context.span_id, j
                            )
                            if processed_image is not None:
                                processed_content.append(processed_image)
                        else:
                            # Other part types
                            processed_content.append({"type": "text", "text": str(part)})
                elif isinstance(content, str):
                    # Direct string in the list
                    processed_content.append({"type": "text", "text": content})
                elif _is_image_part(content):
                    # Direct Part object that's an image
                    processed_image = _process_image_part_sync(
                        content, span.context.trace_id, span.context.span_id, 0
                    )
                    if processed_image is not None:
                        processed_content.append(processed_image)
                else:
                    # Other content types
                    processed_content.append({"type": "text", "text": str(content)})

                if processed_content:
                    _set_span_attribute(
                        span,
                        f"{SpanAttributes.LLM_PROMPTS}.{i}.content",
                        json.dumps(processed_content),
                    )
                    _set_span_attribute(
                        span,
                        f"{SpanAttributes.LLM_PROMPTS}.{i}.role",
                        getattr(content, "role", "user"),
                    )
    elif args and len(args) > 0:
        # Handle args - process each argument
        for i, arg in enumerate(args):
            processed_content = []

            if isinstance(arg, str):
                processed_content.append({"type": "text", "text": arg})
            elif isinstance(arg, list):
                for j, subarg in enumerate(arg):
                    if isinstance(subarg, str):
                        processed_content.append({"type": "text", "text": subarg})
                    elif _is_image_part(subarg):
                        processed_image = _process_image_part_sync(
                            subarg, span.context.trace_id, span.context.span_id, j
                        )
                        if processed_image is not None:
                            processed_content.append(processed_image)
                    else:
                        processed_content.append({"type": "text", "text": str(subarg)})
            elif _is_image_part(arg):
                processed_image = _process_image_part_sync(
                    arg, span.context.trace_id, span.context.span_id, 0
                )
                if processed_image is not None:
                    processed_content.append(processed_image)
            else:
                processed_content.append({"type": "text", "text": str(arg)})

            if processed_content:
                _set_span_attribute(
                    span,
                    f"{SpanAttributes.LLM_PROMPTS}.{i}.content",
                    json.dumps(processed_content),
                )
                _set_span_attribute(
                    span,
                    f"{SpanAttributes.LLM_PROMPTS}.{i}.role",
                    "user",
                )
    elif "prompt" in kwargs:
        _set_span_attribute(
<<<<<<< HEAD
            span, f"{GenAIAttributes.GEN_AI_PROMPT}.0.content", kwargs["prompt"]
=======
            span, f"{SpanAttributes.LLM_PROMPTS}.0.content",
            json.dumps([{"type": "text", "text": kwargs["prompt"]}])
>>>>>>> 50cd4f07
        )
        _set_span_attribute(span, f"{GenAIAttributes.GEN_AI_PROMPT}.0.role", "user")


def set_model_request_attributes(span, kwargs, llm_model):
    if not span.is_recording():
        return
    _set_span_attribute(span, GenAIAttributes.GEN_AI_REQUEST_MODEL, llm_model)
    _set_span_attribute(
        span, GenAIAttributes.GEN_AI_REQUEST_TEMPERATURE, kwargs.get("temperature")
    )
    _set_span_attribute(
        span, GenAIAttributes.GEN_AI_REQUEST_MAX_TOKENS, kwargs.get("max_output_tokens")
    )
    _set_span_attribute(span, GenAIAttributes.GEN_AI_REQUEST_TOP_P, kwargs.get("top_p"))
    _set_span_attribute(span, GenAIAttributes.GEN_AI_REQUEST_TOP_K, kwargs.get("top_k"))
    _set_span_attribute(
        span, SpanAttributes.LLM_PRESENCE_PENALTY, kwargs.get("presence_penalty")
    )
    _set_span_attribute(
        span, SpanAttributes.LLM_FREQUENCY_PENALTY, kwargs.get("frequency_penalty")
    )


@dont_throw
def set_response_attributes(span, response, llm_model):
    if not should_send_prompts():
        return
    if hasattr(response, "usage_metadata"):
        if isinstance(response.text, list):
            for index, item in enumerate(response):
                prefix = f"{GenAIAttributes.GEN_AI_COMPLETION}.{index}"
                _set_span_attribute(span, f"{prefix}.content", item.text)
                _set_span_attribute(span, f"{prefix}.role", "assistant")
        elif isinstance(response.text, str):
            _set_span_attribute(
                span, f"{GenAIAttributes.GEN_AI_COMPLETION}.0.content", response.text
            )
            _set_span_attribute(
                span, f"{GenAIAttributes.GEN_AI_COMPLETION}.0.role", "assistant"
            )
    else:
        if isinstance(response, list):
            for index, item in enumerate(response):
                prefix = f"{GenAIAttributes.GEN_AI_COMPLETION}.{index}"
                _set_span_attribute(span, f"{prefix}.content", item)
                _set_span_attribute(span, f"{prefix}.role", "assistant")
        elif isinstance(response, str):
            _set_span_attribute(
                span, f"{GenAIAttributes.GEN_AI_COMPLETION}.0.content", response
            )
            _set_span_attribute(
                span, f"{GenAIAttributes.GEN_AI_COMPLETION}.0.role", "assistant"
            )


def set_model_response_attributes(span, response, llm_model):
    if not span.is_recording():
        return

    _set_span_attribute(span, GenAIAttributes.GEN_AI_RESPONSE_MODEL, llm_model)

    if hasattr(response, "usage_metadata"):
        _set_span_attribute(
            span,
            SpanAttributes.LLM_USAGE_TOTAL_TOKENS,
            response.usage_metadata.total_token_count,
        )
        _set_span_attribute(
            span,
            GenAIAttributes.GEN_AI_USAGE_OUTPUT_TOKENS,
            response.usage_metadata.candidates_token_count,
        )
        _set_span_attribute(
            span,
            GenAIAttributes.GEN_AI_USAGE_INPUT_TOKENS,
            response.usage_metadata.prompt_token_count,
        )

    span.set_status(Status(StatusCode.OK))<|MERGE_RESOLUTION|>--- conflicted
+++ resolved
@@ -7,13 +7,10 @@
     dont_throw,
     should_send_prompts,
 )
-<<<<<<< HEAD
 from opentelemetry.semconv._incubating.attributes import (
     gen_ai_attributes as GenAIAttributes,
 )
-=======
 from opentelemetry.instrumentation.google_generativeai.config import Config
->>>>>>> 50cd4f07
 from opentelemetry.semconv_ai import (
     SpanAttributes,
 )
@@ -222,13 +219,8 @@
             # Simple string content in OpenAI format
             _set_span_attribute(
                 span,
-<<<<<<< HEAD
                 f"{GenAIAttributes.GEN_AI_PROMPT}.0.content",
                 contents,
-=======
-                f"{SpanAttributes.LLM_PROMPTS}.0.content",
-                json.dumps([{"type": "text", "text": contents}]),
->>>>>>> 50cd4f07
             )
             _set_span_attribute(
                 span,
@@ -236,29 +228,12 @@
                 "user",
             )
         elif isinstance(contents, list):
-<<<<<<< HEAD
-            for i, content in enumerate(contents):
-                if hasattr(content, "parts"):
-                    for part in content.parts:
-                        if hasattr(part, "text"):
-                            _set_span_attribute(
-                                span,
-                                f"{GenAIAttributes.GEN_AI_PROMPT}.{i}.content",
-                                part.text,
-                            )
-                            _set_span_attribute(
-                                span,
-                                f"{GenAIAttributes.GEN_AI_PROMPT}.{i}.role",
-                                getattr(content, "role", "user"),
-                            )
-=======
-            # Process content list - could be mixed text and Part objects
             for prompt_index, content_item in enumerate(contents):
                 processed_content = await _process_content_item(content_item, span)
 
                 if processed_content:
                     _set_prompt_attributes(span, prompt_index, processed_content, content_item)
->>>>>>> 50cd4f07
+
     elif args and len(args) > 0:
         # Handle args - process each argument
         for arg_index, argument in enumerate(args):
@@ -299,13 +274,8 @@
             # Simple string content in OpenAI format
             _set_span_attribute(
                 span,
-<<<<<<< HEAD
                 f"{GenAIAttributes.GEN_AI_PROMPT}.0.content",
                 prompt,
-=======
-                f"{SpanAttributes.LLM_PROMPTS}.0.content",
-                json.dumps([{"type": "text", "text": contents}]),
->>>>>>> 50cd4f07
             )
             _set_span_attribute(
                 span,
@@ -397,12 +367,8 @@
                 )
     elif "prompt" in kwargs:
         _set_span_attribute(
-<<<<<<< HEAD
-            span, f"{GenAIAttributes.GEN_AI_PROMPT}.0.content", kwargs["prompt"]
-=======
-            span, f"{SpanAttributes.LLM_PROMPTS}.0.content",
+            span, f"{GenAIAttributes.GEN_AI_PROMPT}.0.content",
             json.dumps([{"type": "text", "text": kwargs["prompt"]}])
->>>>>>> 50cd4f07
         )
         _set_span_attribute(span, f"{GenAIAttributes.GEN_AI_PROMPT}.0.role", "user")
 
