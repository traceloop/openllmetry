import json
import time

import anthropic
from opentelemetry.instrumentation.bedrock.config import Config
from opentelemetry.instrumentation.bedrock.utils import should_send_prompts
from opentelemetry.semconv._incubating.attributes import (
    gen_ai_attributes as GenAIAttributes,
)
from opentelemetry.semconv._incubating.attributes.aws_attributes import (
    AWS_BEDROCK_GUARDRAIL_ID
)
from opentelemetry.semconv_ai import (
    LLMRequestTypeValues,
    SpanAttributes,
)

PROMPT_FILTER_KEY = "prompt_filter_results"
CONTENT_FILTER_KEY = "content_filter_results"

anthropic_client = None


def _set_span_attribute(span, name, value):
    if value is not None:
        if value != "":
            span.set_attribute(name, value)
    return


def set_model_message_span_attributes(model_vendor, span, request_body):
    if not should_send_prompts():
        return
    if model_vendor == "cohere":
        _set_prompt_span_attributes(span, request_body)
    elif model_vendor == "anthropic":
        if "prompt" in request_body:
            _set_prompt_span_attributes(span, request_body)
        elif "messages" in request_body:
            for idx, message in enumerate(request_body.get("messages")):
                _set_span_attribute(
                    span,
                    f"{GenAIAttributes.GEN_AI_PROMPT}.{idx}.role",
                    message.get("role"),
                )
                _set_span_attribute(
                    span,
                    f"{GenAIAttributes.GEN_AI_PROMPT}.0.content",
                    json.dumps(message.get("content")),
                )
    elif model_vendor == "ai21":
        _set_prompt_span_attributes(span, request_body)
    elif model_vendor == "meta":
        _set_llama_prompt_span_attributes(span, request_body)
    elif model_vendor == "amazon":
        _set_amazon_input_span_attributes(span, request_body)
    elif model_vendor == "imported_model":
        _set_imported_model_prompt_span_attributes(span, request_body)


def set_model_choice_span_attributes(model_vendor, span, response_body):
    if not should_send_prompts():
        return
    if model_vendor == "cohere":
        _set_generations_span_attributes(span, response_body)
    elif model_vendor == "anthropic":
        _set_anthropic_response_span_attributes(span, response_body)
    elif model_vendor == "ai21":
        _set_span_completions_attributes(span, response_body)
    elif model_vendor == "meta":
        _set_llama_response_span_attributes(span, response_body)
    elif model_vendor == "amazon":
        _set_amazon_response_span_attributes(span, response_body)
    elif model_vendor == "imported_model":
        _set_imported_model_response_span_attributes(span, response_body)


def set_model_span_attributes(
    provider,
    model_vendor,
    model,
    span,
    request_body,
    response_body,
    headers,
    metric_params,
    kwargs,
):
    response_model = response_body.get("model")
    response_id = response_body.get("id")

<<<<<<< HEAD
    _set_span_attribute(span, GenAIAttributes.GEN_AI_SYSTEM, provider)
    _set_span_attribute(span, GenAIAttributes.GEN_AI_REQUEST_MODEL, model)
    _set_span_attribute(span, GenAIAttributes.GEN_AI_RESPONSE_MODEL, response_model)
    _set_span_attribute(span, GenAIAttributes.GEN_AI_RESPONSE_ID, response_id)
=======
    _set_span_attribute(span, AWS_BEDROCK_GUARDRAIL_ID, _guardrail_value(kwargs))

    _set_span_attribute(span, SpanAttributes.LLM_SYSTEM, provider)
    _set_span_attribute(span, SpanAttributes.LLM_REQUEST_MODEL, model)
    _set_span_attribute(span, SpanAttributes.LLM_RESPONSE_MODEL, response_model)
    _set_span_attribute(span, GEN_AI_RESPONSE_ID, response_id)
>>>>>>> 50cd4f07

    if model_vendor == "cohere":
        _set_cohere_span_attributes(span, request_body, response_body, metric_params)
    elif model_vendor == "anthropic":
        if "prompt" in request_body:
            _set_anthropic_completion_span_attributes(
                span, request_body, response_body, metric_params
            )
        elif "messages" in request_body:
            _set_anthropic_messages_span_attributes(
                span, request_body, response_body, metric_params
            )
    elif model_vendor == "ai21":
        _set_ai21_span_attributes(span, request_body, response_body, metric_params)
    elif model_vendor == "meta":
        _set_llama_span_attributes(span, request_body, response_body, metric_params)
    elif model_vendor == "amazon":
        _set_amazon_span_attributes(
            span, request_body, response_body, headers, metric_params
        )
    elif model_vendor == "imported_model":
        _set_imported_model_span_attributes(
            span, request_body, response_body, metric_params
        )


def _guardrail_value(request_body):
    identifier = request_body.get("guardrailIdentifier")
    if identifier is not None:
        version = request_body.get("guardrailVersion")
        return f"{identifier}:{version}"
    return None


def set_guardrail_attributes(span, input_filters, output_filters):
    if input_filters:
        _set_span_attribute(
            span,
            f"{SpanAttributes.LLM_PROMPTS}.{PROMPT_FILTER_KEY}",
            json.dumps(input_filters, default=str)
        )
    if output_filters:
        _set_span_attribute(
            span,
            f"{SpanAttributes.LLM_COMPLETIONS}.{CONTENT_FILTER_KEY}",
            json.dumps(output_filters, default=str)
        )


def _set_prompt_span_attributes(span, request_body):
    _set_span_attribute(
        span, f"{GenAIAttributes.GEN_AI_PROMPT}.0.user", request_body.get("prompt")
    )


def _set_cohere_span_attributes(span, request_body, response_body, metric_params):
    _set_span_attribute(
        span, SpanAttributes.LLM_REQUEST_TYPE, LLMRequestTypeValues.COMPLETION.value
    )
    _set_span_attribute(span, GenAIAttributes.GEN_AI_REQUEST_TOP_P, request_body.get("p"))
    _set_span_attribute(
        span, GenAIAttributes.GEN_AI_REQUEST_TEMPERATURE, request_body.get("temperature")
    )
    _set_span_attribute(
        span, GenAIAttributes.GEN_AI_REQUEST_MAX_TOKENS, request_body.get("max_tokens")
    )

    # based on contract at
    # https://docs.aws.amazon.com/bedrock/latest/userguide/model-parameters-cohere-command-r-plus.html
    input_tokens = response_body.get("token_count", {}).get("prompt_tokens")
    output_tokens = response_body.get("token_count", {}).get("response_tokens")

    if input_tokens is None or output_tokens is None:
        meta = response_body.get("meta", {})
        billed_units = meta.get("billed_units", {})
        input_tokens = input_tokens or billed_units.get("input_tokens")
        output_tokens = output_tokens or billed_units.get("output_tokens")

    if input_tokens is not None and output_tokens is not None:
        _record_usage_to_span(
            span,
            input_tokens,
            output_tokens,
            metric_params,
        )


def _set_generations_span_attributes(span, response_body):
    for i, generation in enumerate(response_body.get("generations")):
        _set_span_attribute(
            span,
            f"{GenAIAttributes.GEN_AI_COMPLETION}.{i}.content",
            generation.get("text"),
        )


def _set_anthropic_completion_span_attributes(
    span, request_body, response_body, metric_params
):
    _set_span_attribute(
        span, SpanAttributes.LLM_REQUEST_TYPE, LLMRequestTypeValues.COMPLETION.value
    )
    _set_span_attribute(
        span, GenAIAttributes.GEN_AI_REQUEST_TOP_P, request_body.get("top_p")
    )
    _set_span_attribute(
        span, GenAIAttributes.GEN_AI_REQUEST_TEMPERATURE, request_body.get("temperature")
    )
    _set_span_attribute(
        span,
        GenAIAttributes.GEN_AI_REQUEST_MAX_TOKENS,
        request_body.get("max_tokens_to_sample"),
    )

    if (
        response_body.get("usage") is not None
        and response_body.get("usage").get("input_tokens") is not None
        and response_body.get("usage").get("output_tokens") is not None
    ):
        _record_usage_to_span(
            span,
            response_body.get("usage").get("input_tokens"),
            response_body.get("usage").get("output_tokens"),
            metric_params,
        )
    elif response_body.get("invocation_metrics") is not None:
        _record_usage_to_span(
            span,
            response_body.get("invocation_metrics").get("inputTokenCount"),
            response_body.get("invocation_metrics").get("outputTokenCount"),
            metric_params,
        )
    elif Config.enrich_token_usage:
        _record_usage_to_span(
            span,
            _count_anthropic_tokens([request_body.get("prompt")]),
            _count_anthropic_tokens([response_body.get("completion")]),
            metric_params,
        )


def _set_anthropic_response_span_attributes(span, response_body):
    if response_body.get("completion") is not None:
        _set_span_attribute(
            span,
            f"{GenAIAttributes.GEN_AI_COMPLETION}.0.content",
            response_body.get("completion"),
        )
    elif response_body.get("content") is not None:
        _set_span_attribute(
            span, f"{GenAIAttributes.GEN_AI_COMPLETION}.0.content", "assistant"
        )
        _set_span_attribute(
            span,
            f"{GenAIAttributes.GEN_AI_COMPLETION}.0.content",
            json.dumps(response_body.get("content")),
        )


def _set_anthropic_messages_span_attributes(
    span, request_body, response_body, metric_params
):
    _set_span_attribute(
        span, SpanAttributes.LLM_REQUEST_TYPE, LLMRequestTypeValues.CHAT.value
    )
    _set_span_attribute(
        span, GenAIAttributes.GEN_AI_REQUEST_TOP_P, request_body.get("top_p")
    )
    _set_span_attribute(
        span, GenAIAttributes.GEN_AI_REQUEST_TEMPERATURE, request_body.get("temperature")
    )
    _set_span_attribute(
        span,
        GenAIAttributes.GEN_AI_REQUEST_MAX_TOKENS,
        request_body.get("max_tokens"),
    )

    prompt_tokens = 0
    completion_tokens = 0
    if (
        response_body.get("usage") is not None
        and response_body.get("usage").get("input_tokens") is not None
        and response_body.get("usage").get("output_tokens") is not None
    ):
        prompt_tokens = response_body.get("usage").get("input_tokens")
        completion_tokens = response_body.get("usage").get("output_tokens")
        _record_usage_to_span(span, prompt_tokens, completion_tokens, metric_params)
    elif response_body.get("invocation_metrics") is not None:
        prompt_tokens = response_body.get("invocation_metrics").get("inputTokenCount")
        completion_tokens = response_body.get("invocation_metrics").get(
            "outputTokenCount"
        )
        _record_usage_to_span(span, prompt_tokens, completion_tokens, metric_params)
    elif Config.enrich_token_usage:
        messages = [message.get("content") for message in request_body.get("messages")]

        raw_messages = []
        for message in messages:
            if isinstance(message, str):
                raw_messages.append(message)
            else:
                raw_messages.extend([content.get("text") for content in message])
        prompt_tokens = _count_anthropic_tokens(raw_messages)
        completion_tokens = _count_anthropic_tokens(
            [content.get("text") for content in response_body.get("content")]
        )
        _record_usage_to_span(span, prompt_tokens, completion_tokens, metric_params)


def _count_anthropic_tokens(messages: list[str]):
    global anthropic_client

    # Lazy initialization of the Anthropic client
    if anthropic_client is None:
        try:
            anthropic_client = anthropic.Anthropic()
        except Exception as e:
            import logging
            logger = logging.getLogger(__name__)
            logger.debug(f"Failed to initialize Anthropic client for token counting: {e}")
            # Return 0 if we can't create the client
            return 0

    count = 0
    try:
        for message in messages:
            count += anthropic_client.count_tokens(text=message)
    except Exception as e:
        import logging
        logger = logging.getLogger(__name__)
        logger.debug(f"Failed to count tokens with Anthropic client: {e}")
        return 0

    return count


def _set_ai21_span_attributes(span, request_body, response_body, metric_params):
    _set_span_attribute(
        span, SpanAttributes.LLM_REQUEST_TYPE, LLMRequestTypeValues.COMPLETION.value
    )
    _set_span_attribute(
        span, GenAIAttributes.GEN_AI_REQUEST_TOP_P, request_body.get("topP")
    )
    _set_span_attribute(
        span, GenAIAttributes.GEN_AI_REQUEST_TEMPERATURE, request_body.get("temperature")
    )
    _set_span_attribute(
        span, GenAIAttributes.GEN_AI_REQUEST_MAX_TOKENS, request_body.get("maxTokens")
    )

    _record_usage_to_span(
        span,
        len(response_body.get("prompt").get("tokens")),
        len(response_body.get("completions")[0].get("data").get("tokens")),
        metric_params,
    )


def _set_span_completions_attributes(span, response_body):
    for i, completion in enumerate(response_body.get("completions")):
        _set_span_attribute(
            span,
            f"{GenAIAttributes.GEN_AI_COMPLETION}.{i}.content",
            completion.get("data").get("text"),
        )


def _set_llama_span_attributes(span, request_body, response_body, metric_params):
    _set_span_attribute(
        span, SpanAttributes.LLM_REQUEST_TYPE, LLMRequestTypeValues.COMPLETION.value
    )
    _set_span_attribute(
        span, GenAIAttributes.GEN_AI_REQUEST_TOP_P, request_body.get("top_p")
    )
    _set_span_attribute(
        span, GenAIAttributes.GEN_AI_REQUEST_TEMPERATURE, request_body.get("temperature")
    )
    _set_span_attribute(
        span, GenAIAttributes.GEN_AI_REQUEST_MAX_TOKENS, request_body.get("max_gen_len")
    )

    _record_usage_to_span(
        span,
        response_body.get("prompt_token_count"),
        response_body.get("generation_token_count"),
        metric_params,
    )


def _set_llama_prompt_span_attributes(span, request_body):
    _set_span_attribute(
        span, f"{GenAIAttributes.GEN_AI_PROMPT}.0.content", request_body.get("prompt")
    )
    _set_span_attribute(span, f"{GenAIAttributes.GEN_AI_PROMPT}.0.role", "user")


def _set_llama_response_span_attributes(span, response_body):
    if response_body.get("generation"):
        _set_span_attribute(
            span, f"{GenAIAttributes.GEN_AI_COMPLETION}.0.role", "assistant"
        )
        _set_span_attribute(
            span,
            f"{GenAIAttributes.GEN_AI_COMPLETION}.0.content",
            response_body.get("generation"),
        )
    else:
        for i, generation in enumerate(response_body.get("generations")):
            _set_span_attribute(
                span, f"{GenAIAttributes.GEN_AI_COMPLETION}.{i}.role", "assistant"
            )
            _set_span_attribute(
                span, f"{GenAIAttributes.GEN_AI_COMPLETION}.{i}.content", generation
            )


def _set_amazon_span_attributes(
    span, request_body, response_body, headers, metric_params
):
    _set_span_attribute(
        span, SpanAttributes.LLM_REQUEST_TYPE, LLMRequestTypeValues.COMPLETION.value
    )

    if "textGenerationConfig" in request_body:
        config = request_body.get("textGenerationConfig", {})
        _set_span_attribute(span, GenAIAttributes.GEN_AI_REQUEST_TOP_P, config.get("topP"))
        _set_span_attribute(
            span, GenAIAttributes.GEN_AI_REQUEST_TEMPERATURE, config.get("temperature")
        )
        _set_span_attribute(
            span, GenAIAttributes.GEN_AI_REQUEST_MAX_TOKENS, config.get("maxTokenCount")
        )
    elif "inferenceConfig" in request_body:
        config = request_body.get("inferenceConfig", {})
        _set_span_attribute(span, GenAIAttributes.GEN_AI_REQUEST_TOP_P, config.get("topP"))
        _set_span_attribute(
            span, GenAIAttributes.GEN_AI_REQUEST_TEMPERATURE, config.get("temperature")
        )
        _set_span_attribute(
            span, GenAIAttributes.GEN_AI_REQUEST_MAX_TOKENS, config.get("maxTokens")
        )

    total_completion_tokens = 0
    total_prompt_tokens = 0
    if "results" in response_body:
        total_prompt_tokens = int(response_body.get("inputTextTokenCount", 0))
        for result in response_body.get("results"):
            if "tokenCount" in result:
                total_completion_tokens += int(result.get("tokenCount", 0))
            elif "totalOutputTextTokenCount" in result:
                total_completion_tokens += int(
                    result.get("totalOutputTextTokenCount", 0)
                )
    elif "usage" in response_body:
        total_prompt_tokens += int(response_body.get("inputTokens", 0))
        total_completion_tokens += int(
            headers.get("x-amzn-bedrock-output-token-count", 0)
        )
    # checks for Titan models
    if "inputTextTokenCount" in response_body:
        total_prompt_tokens = response_body.get("inputTextTokenCount")
    if "totalOutputTextTokenCount" in response_body:
        total_completion_tokens = response_body.get("totalOutputTextTokenCount")

    _record_usage_to_span(
        span,
        total_prompt_tokens,
        total_completion_tokens,
        metric_params,
    )


def _set_amazon_input_span_attributes(span, request_body):
    if "inputText" in request_body:
        _set_span_attribute(
            span,
            f"{GenAIAttributes.GEN_AI_PROMPT}.0.user",
            request_body.get("inputText"),
        )
    else:
        prompt_idx = 0
        if "system" in request_body:
            for idx, prompt in enumerate(request_body["system"]):
                prompt_idx = idx + 1
                _set_span_attribute(
                    span, f"{GenAIAttributes.GEN_AI_PROMPT}.{idx}.role", "system"
                )
                # TODO: add support for "image"
                _set_span_attribute(
                    span,
                    f"{GenAIAttributes.GEN_AI_PROMPT}.{idx}.content",
                    prompt.get("text"),
                )
        for idx, prompt in enumerate(request_body["messages"]):
            _set_span_attribute(
                span,
                f"{GenAIAttributes.GEN_AI_PROMPT}.{prompt_idx + idx}.role",
                prompt.get("role"),
            )
            # TODO: here we stringify the object, consider moving these to events or prompt.{i}.content.{j}
            _set_span_attribute(
                span,
                f"{GenAIAttributes.GEN_AI_PROMPT}.{prompt_idx + idx}.content",
                json.dumps(prompt.get("content", ""), default=str),
            )


def _set_amazon_response_span_attributes(span, response_body):
    if "results" in response_body:
        for i, result in enumerate(response_body.get("results")):
            _set_span_attribute(
                span,
                f"{GenAIAttributes.GEN_AI_COMPLETION}.{i}.content",
                result.get("outputText"),
            )
    elif "outputText" in response_body:
        _set_span_attribute(
            span,
            f"{GenAIAttributes.GEN_AI_COMPLETION}.0.content",
            response_body.get("outputText"),
        )
    elif "output" in response_body:
        msgs = response_body.get("output").get("message", {}).get("content", [])
        for idx, msg in enumerate(msgs):
            _set_span_attribute(
                span,
                f"{GenAIAttributes.GEN_AI_COMPLETION}.{idx}.content",
                msg.get("text"),
            )


def _set_imported_model_span_attributes(
    span, request_body, response_body, metric_params
):
    _set_span_attribute(
        span, SpanAttributes.LLM_REQUEST_TYPE, LLMRequestTypeValues.COMPLETION.value
    )
    _set_span_attribute(
        span, GenAIAttributes.GEN_AI_REQUEST_TOP_P, request_body.get("topP")
    )
    _set_span_attribute(
        span, GenAIAttributes.GEN_AI_REQUEST_TEMPERATURE, request_body.get("temperature")
    )
    _set_span_attribute(
        span, GenAIAttributes.GEN_AI_REQUEST_MAX_TOKENS, request_body.get("max_tokens")
    )
    prompt_tokens = (
        response_body.get("usage", {}).get("prompt_tokens")
        if response_body.get("usage", {}).get("prompt_tokens") is not None
        else response_body.get("prompt_token_count")
    )
    completion_tokens = response_body.get("usage", {}).get(
        "completion_tokens"
    ) or response_body.get("generation_token_count")

    _record_usage_to_span(
        span,
        prompt_tokens,
        completion_tokens,
        metric_params,
    )


def _set_imported_model_response_span_attributes(span, response_body):
    _set_span_attribute(
        span,
        f"{GenAIAttributes.GEN_AI_COMPLETION}.0.content",
        response_body.get("generation"),
    )


def _set_imported_model_prompt_span_attributes(span, request_body):
    _set_span_attribute(
        span, f"{GenAIAttributes.GEN_AI_PROMPT}.0.content", request_body.get("prompt")
    )


def _record_usage_to_span(span, prompt_tokens, completion_tokens, metric_params):
    _set_span_attribute(
        span,
        GenAIAttributes.GEN_AI_USAGE_INPUT_TOKENS,
        prompt_tokens,
    )
    _set_span_attribute(
        span,
        GenAIAttributes.GEN_AI_USAGE_OUTPUT_TOKENS,
        completion_tokens,
    )
    _set_span_attribute(
        span,
        SpanAttributes.LLM_USAGE_TOTAL_TOKENS,
        prompt_tokens + completion_tokens,
    )

    metric_attributes = _metric_shared_attributes(
        metric_params.vendor, metric_params.model, metric_params.is_stream
    )

    if metric_params.duration_histogram:
        duration = time.time() - metric_params.start_time
        metric_params.duration_histogram.record(
            duration,
            attributes=metric_attributes,
        )

    if (
        metric_params.token_histogram
        and type(prompt_tokens) is int
        and prompt_tokens >= 0
    ):
        metric_params.token_histogram.record(
            prompt_tokens,
            attributes={
                **metric_attributes,
                GenAIAttributes.GEN_AI_TOKEN_TYPE: "input",
            },
        )
    if (
        metric_params.token_histogram
        and type(completion_tokens) is int
        and completion_tokens >= 0
    ):
        metric_params.token_histogram.record(
            completion_tokens,
            attributes={
                **metric_attributes,
                GenAIAttributes.GEN_AI_TOKEN_TYPE: "output",
            },
        )


def _metric_shared_attributes(
    response_vendor: str, response_model: str, is_streaming: bool = False
):
    return {
        "vendor": response_vendor,
        GenAIAttributes.GEN_AI_RESPONSE_MODEL: response_model,
        GenAIAttributes.GEN_AI_SYSTEM: "bedrock",
        "stream": is_streaming,
    }


def set_converse_model_span_attributes(span, provider, model, kwargs):
    _set_span_attribute(span, GenAIAttributes.GEN_AI_SYSTEM, provider)
    _set_span_attribute(span, GenAIAttributes.GEN_AI_REQUEST_MODEL, model)
    _set_span_attribute(
        span, SpanAttributes.LLM_REQUEST_TYPE, LLMRequestTypeValues.CHAT.value
    )

    guardrail_config = kwargs.get("guardrailConfig")
    if guardrail_config:
        _set_span_attribute(span, AWS_BEDROCK_GUARDRAIL_ID, _guardrail_value(guardrail_config))

    config = {}
    if "inferenceConfig" in kwargs:
        config = kwargs.get("inferenceConfig")

    _set_span_attribute(span, GenAIAttributes.GEN_AI_REQUEST_TOP_P, config.get("topP"))
    _set_span_attribute(
        span, GenAIAttributes.GEN_AI_REQUEST_TEMPERATURE, config.get("temperature")
    )
    _set_span_attribute(
        span, GenAIAttributes.GEN_AI_REQUEST_MAX_TOKENS, config.get("maxTokens")
    )


def set_converse_input_prompt_span_attributes(kwargs, span):
    if not should_send_prompts():
        return
    prompt_idx = 0
    if "system" in kwargs:
        for idx, prompt in enumerate(kwargs["system"]):
            prompt_idx = idx + 1
            _set_span_attribute(
                span, f"{GenAIAttributes.GEN_AI_PROMPT}.{idx}.role", "system"
            )
            # TODO: add support for "image"
            _set_span_attribute(
                span,
                f"{GenAIAttributes.GEN_AI_PROMPT}.{idx}.content",
                prompt.get("text"),
            )
    if "messages" in kwargs:
        for idx, prompt in enumerate(kwargs["messages"]):
            _set_span_attribute(
                span,
                f"{GenAIAttributes.GEN_AI_PROMPT}.{prompt_idx+idx}.role",
                prompt.get("role"),
            )
            # TODO: here we stringify the object, consider moving these to events or prompt.{i}.content.{j}
            _set_span_attribute(
                span,
                f"{GenAIAttributes.GEN_AI_PROMPT}.{prompt_idx+idx}.content",
                json.dumps(prompt.get("content", ""), default=str),
            )


def set_converse_response_span_attributes(response, span):
    if not should_send_prompts():
        return
    if "output" in response:
        message = response["output"]["message"]
        _set_span_attribute(
            span, f"{GenAIAttributes.GEN_AI_COMPLETION}.0.role", message.get("role")
        )
        for idx, content in enumerate(message["content"]):
            _set_span_attribute(
                span,
                f"{GenAIAttributes.GEN_AI_COMPLETION}.{idx}.content",
                content.get("text"),
            )


def set_converse_streaming_response_span_attributes(response, role, span):
    if not should_send_prompts():
        return
    _set_span_attribute(span, f"{GenAIAttributes.GEN_AI_COMPLETION}.0.role", role)
    _set_span_attribute(
        span, f"{GenAIAttributes.GEN_AI_COMPLETION}.0.content", "".join(response)
    )


def converse_usage_record(span, response, metric_params):
    prompt_tokens = 0
    completion_tokens = 0
    if "usage" in response:
        if "inputTokens" in response["usage"]:
            prompt_tokens = response["usage"]["inputTokens"]
        if "outputTokens" in response["usage"]:
            completion_tokens = response["usage"]["outputTokens"]

    _record_usage_to_span(
        span,
        prompt_tokens,
        completion_tokens,
        metric_params,
    )<|MERGE_RESOLUTION|>--- conflicted
+++ resolved
@@ -89,19 +89,12 @@
     response_model = response_body.get("model")
     response_id = response_body.get("id")
 
-<<<<<<< HEAD
+    _set_span_attribute(span, AWS_BEDROCK_GUARDRAIL_ID, _guardrail_value(kwargs))
+  
     _set_span_attribute(span, GenAIAttributes.GEN_AI_SYSTEM, provider)
     _set_span_attribute(span, GenAIAttributes.GEN_AI_REQUEST_MODEL, model)
     _set_span_attribute(span, GenAIAttributes.GEN_AI_RESPONSE_MODEL, response_model)
     _set_span_attribute(span, GenAIAttributes.GEN_AI_RESPONSE_ID, response_id)
-=======
-    _set_span_attribute(span, AWS_BEDROCK_GUARDRAIL_ID, _guardrail_value(kwargs))
-
-    _set_span_attribute(span, SpanAttributes.LLM_SYSTEM, provider)
-    _set_span_attribute(span, SpanAttributes.LLM_REQUEST_MODEL, model)
-    _set_span_attribute(span, SpanAttributes.LLM_RESPONSE_MODEL, response_model)
-    _set_span_attribute(span, GEN_AI_RESPONSE_ID, response_id)
->>>>>>> 50cd4f07
 
     if model_vendor == "cohere":
         _set_cohere_span_attributes(span, request_body, response_body, metric_params)
