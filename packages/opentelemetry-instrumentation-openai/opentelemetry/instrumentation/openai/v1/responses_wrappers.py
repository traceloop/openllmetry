--- conflicted
+++ resolved
@@ -411,11 +411,6 @@
                 )
                 tool_call_index += 1
             elif block_dict.get("type") == "reasoning":
-<<<<<<< HEAD
-                _set_span_attribute(
-                    span, f"{GenAIAttributes.GEN_AI_COMPLETION}.0.reasoning", block_dict.get("summary")
-                )
-=======
                 reasoning_summary = block_dict.get("summary")
                 if reasoning_summary is not None and reasoning_summary != []:
                     if isinstance(reasoning_summary, (dict, list)):
@@ -423,9 +418,8 @@
                     else:
                         reasoning_value = reasoning_summary
                     _set_span_attribute(
-                        span, f"{GEN_AI_COMPLETION}.0.reasoning", reasoning_value
-                    )
->>>>>>> 50cd4f07
+                        span, f"{GenAIAttributes.GEN_AI_COMPLETION}.0.reasoning", reasoning_value
+                    )
             # TODO: handle other block types, in particular other calls
 
 
