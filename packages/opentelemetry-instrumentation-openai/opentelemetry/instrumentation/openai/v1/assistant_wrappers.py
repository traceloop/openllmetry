import logging
import time

from opentelemetry import context as context_api
from opentelemetry import trace
from opentelemetry.instrumentation.openai.shared import (
    _set_span_attribute,
    model_as_dict,
)
from opentelemetry.instrumentation.openai.shared.config import Config
from opentelemetry.instrumentation.openai.shared.event_emitter import emit_event
from opentelemetry.instrumentation.openai.shared.event_models import (
    ChoiceEvent,
    MessageEvent,
)
from opentelemetry.instrumentation.openai.utils import (
    _with_tracer_wrapper,
    dont_throw,
    should_emit_events,
)
from opentelemetry.instrumentation.utils import _SUPPRESS_INSTRUMENTATION_KEY
from opentelemetry.semconv.attributes.error_attributes import ERROR_TYPE
from opentelemetry.semconv._incubating.attributes import (
    gen_ai_attributes as GenAIAttributes,
)
from opentelemetry.semconv_ai import LLMRequestTypeValues, SpanAttributes
from opentelemetry.trace import SpanKind, Status, StatusCode

from openai._legacy_response import LegacyAPIResponse
from openai.types.beta.threads.run import Run

logger = logging.getLogger(__name__)

assistants = {}
runs = {}


@_with_tracer_wrapper
def assistants_create_wrapper(tracer, wrapped, instance, args, kwargs):
    if context_api.get_value(_SUPPRESS_INSTRUMENTATION_KEY):
        return wrapped(*args, **kwargs)

    response = wrapped(*args, **kwargs)

    assistants[response.id] = {
        "model": kwargs.get("model"),
        "instructions": kwargs.get("instructions"),
    }

    return response


@_with_tracer_wrapper
def runs_create_wrapper(tracer, wrapped, instance, args, kwargs):
    if context_api.get_value(_SUPPRESS_INSTRUMENTATION_KEY):
        return wrapped(*args, **kwargs)

    thread_id = kwargs.get("thread_id")
    instructions = kwargs.get("instructions")

    try:
        response = wrapped(*args, **kwargs)
        response_dict = model_as_dict(response)

        runs[thread_id] = {
            "start_time": time.time_ns(),
            "assistant_id": kwargs.get("assistant_id"),
            "instructions": instructions,
            "run_id": response_dict.get("id"),
        }

        return response
    except Exception as e:
        runs[thread_id] = {
            "exception": e,
            "end_time": time.time_ns(),
        }
        raise


@_with_tracer_wrapper
def runs_retrieve_wrapper(tracer, wrapped, instance, args, kwargs):
    @dont_throw
    def process_response(response):
        if type(response) is LegacyAPIResponse:
            parsed_response = response.parse()
        else:
            parsed_response = response
        assert type(parsed_response) is Run

        if parsed_response.thread_id in runs:
            thread_id = parsed_response.thread_id
            runs[thread_id]["end_time"] = time.time_ns()
            if parsed_response.usage:
                runs[thread_id]["usage"] = parsed_response.usage

    if context_api.get_value(_SUPPRESS_INSTRUMENTATION_KEY):
        return wrapped(*args, **kwargs)

    try:
        response = wrapped(*args, **kwargs)
        process_response(response)
        return response
    except Exception as e:
        thread_id = kwargs.get("thread_id")
        if thread_id in runs:
            runs[thread_id]["exception"] = e
            runs[thread_id]["end_time"] = time.time_ns()
        raise


@_with_tracer_wrapper
def messages_list_wrapper(tracer, wrapped, instance, args, kwargs):
    if context_api.get_value(_SUPPRESS_INSTRUMENTATION_KEY):
        return wrapped(*args, **kwargs)

    id = kwargs.get("thread_id")

    response = wrapped(*args, **kwargs)

    response_dict = model_as_dict(response)
    if id not in runs:
        return response

    run = runs[id]
    messages = sorted(response_dict["data"], key=lambda x: x["created_at"])

    span = tracer.start_span(
        "openai.assistant.run",
        kind=SpanKind.CLIENT,
        attributes={SpanAttributes.LLM_REQUEST_TYPE: LLMRequestTypeValues.CHAT.value},
        start_time=run.get("start_time"),
    )

<<<<<<< HEAD
        _set_span_attribute(
            span,
            GenAIAttributes.GEN_AI_SYSTEM,
            "openai",
        )
        _set_span_attribute(
            span,
            GenAIAttributes.GEN_AI_REQUEST_MODEL,
            assistant["model"],
        )
        _set_span_attribute(
            span,
            GenAIAttributes.GEN_AI_RESPONSE_MODEL,
            assistant["model"],
        )
        if should_emit_events():
            emit_event(MessageEvent(content=assistant["instructions"], role="system"))
        else:
            _set_span_attribute(
                span, f"{GenAIAttributes.GEN_AI_PROMPT}.{prompt_index}.role", "system"
            )
            _set_span_attribute(
                span,
                f"{GenAIAttributes.GEN_AI_PROMPT}.{prompt_index}.content",
                assistant["instructions"],
            )
        prompt_index += 1
    _set_span_attribute(
        span, f"{GenAIAttributes.GEN_AI_PROMPT}.{prompt_index}.role", "system"
    )
    _set_span_attribute(
        span,
        f"{GenAIAttributes.GEN_AI_PROMPT}.{prompt_index}.content",
        run["instructions"],
    )
    emit_event(MessageEvent(content=run["instructions"], role="system"))
    prompt_index += 1

    completion_index = 0
    for msg in messages:
        prefix = f"{GenAIAttributes.GEN_AI_COMPLETION}.{completion_index}"
        content = msg.get("content")

        message_content = content[0].get("text").get("value")
        message_role = msg.get("role")
        if message_role in ["user", "system"]:
=======
    # Use the span as current context to ensure events get proper trace context
    with trace.use_span(span, end_on_exit=False):
        if exception := run.get("exception"):
            span.set_attribute(ERROR_TYPE, exception.__class__.__name__)
            span.record_exception(exception)
            span.set_status(Status(StatusCode.ERROR, str(exception)))
            span.end()
            return response

        prompt_index = 0
        if assistants.get(run["assistant_id"]) is not None or Config.enrich_assistant:
            if Config.enrich_assistant:
                assistant = model_as_dict(
                    instance._client.beta.assistants.retrieve(run["assistant_id"])
                )
                assistants[run["assistant_id"]] = assistant
            else:
                assistant = assistants[run["assistant_id"]]

            _set_span_attribute(
                span,
                SpanAttributes.LLM_SYSTEM,
                "openai",
            )
            _set_span_attribute(
                span,
                SpanAttributes.LLM_REQUEST_MODEL,
                assistant["model"],
            )
            _set_span_attribute(
                span,
                SpanAttributes.LLM_RESPONSE_MODEL,
                assistant["model"],
            )
>>>>>>> 335bc2e2
            if should_emit_events():
                emit_event(MessageEvent(content=assistant["instructions"], role="system"))
            else:
                _set_span_attribute(
<<<<<<< HEAD
                    span,
                    f"{GenAIAttributes.GEN_AI_PROMPT}.{prompt_index}.role",
                    message_role,
                )
                _set_span_attribute(
                    span,
                    f"{GenAIAttributes.GEN_AI_PROMPT}.{prompt_index}.content",
                    message_content,
=======
                    span, f"{SpanAttributes.LLM_PROMPTS}.{prompt_index}.role", "system"
                )
                _set_span_attribute(
                    span,
                    f"{SpanAttributes.LLM_PROMPTS}.{prompt_index}.content",
                    assistant["instructions"],
>>>>>>> 335bc2e2
                )
            prompt_index += 1
        _set_span_attribute(
<<<<<<< HEAD
            span,
            GenAIAttributes.GEN_AI_USAGE_OUTPUT_TOKENS,
            usage_dict.get("completion_tokens"),
        )
        _set_span_attribute(
            span,
            GenAIAttributes.GEN_AI_USAGE_INPUT_TOKENS,
            usage_dict.get("prompt_tokens"),
=======
            span, f"{SpanAttributes.LLM_PROMPTS}.{prompt_index}.role", "system"
        )
        _set_span_attribute(
            span,
            f"{SpanAttributes.LLM_PROMPTS}.{prompt_index}.content",
            run["instructions"],
>>>>>>> 335bc2e2
        )
        if should_emit_events():
            emit_event(MessageEvent(content=run["instructions"], role="system"))
        prompt_index += 1

        completion_index = 0
        for msg in messages:
            prefix = f"{SpanAttributes.LLM_COMPLETIONS}.{completion_index}"
            content = msg.get("content")

            message_content = content[0].get("text").get("value")
            message_role = msg.get("role")
            if message_role in ["user", "system"]:
                if should_emit_events():
                    emit_event(MessageEvent(content=message_content, role=message_role))
                else:
                    _set_span_attribute(
                        span,
                        f"{SpanAttributes.LLM_PROMPTS}.{prompt_index}.role",
                        message_role,
                    )
                    _set_span_attribute(
                        span,
                        f"{SpanAttributes.LLM_PROMPTS}.{prompt_index}.content",
                        message_content,
                    )
                prompt_index += 1
            else:
                if should_emit_events():
                    emit_event(
                        ChoiceEvent(
                            index=completion_index,
                            message={"content": message_content, "role": message_role},
                        )
                    )
                else:
                    _set_span_attribute(span, f"{prefix}.role", msg.get("role"))
                    _set_span_attribute(span, f"{prefix}.content", message_content)
                    _set_span_attribute(
                        span, f"gen_ai.response.{completion_index}.id", msg.get("id")
                    )
                completion_index += 1

        if run.get("usage"):
            usage_dict = model_as_dict(run.get("usage"))
            _set_span_attribute(
                span,
                SpanAttributes.LLM_USAGE_COMPLETION_TOKENS,
                usage_dict.get("completion_tokens"),
            )
            _set_span_attribute(
                span,
                SpanAttributes.LLM_USAGE_PROMPT_TOKENS,
                usage_dict.get("prompt_tokens"),
            )

    span.end(run.get("end_time"))

    return response


@_with_tracer_wrapper
def runs_create_and_stream_wrapper(tracer, wrapped, instance, args, kwargs):
    if context_api.get_value(_SUPPRESS_INSTRUMENTATION_KEY):
        return wrapped(*args, **kwargs)

    assistant_id = kwargs.get("assistant_id")
    instructions = kwargs.get("instructions")

    span = tracer.start_span(
        "openai.assistant.run_stream",
        kind=SpanKind.CLIENT,
        attributes={SpanAttributes.LLM_REQUEST_TYPE: LLMRequestTypeValues.CHAT.value},
    )

<<<<<<< HEAD
    i = 0
    if assistants.get(assistant_id) is not None or Config.enrich_assistant:
        if Config.enrich_assistant:
            assistant = model_as_dict(
                instance._client.beta.assistants.retrieve(assistant_id)
            )
            assistants[assistant_id] = assistant
        else:
            assistant = assistants[assistant_id]

        _set_span_attribute(
            span, GenAIAttributes.GEN_AI_REQUEST_MODEL, assistants[assistant_id]["model"]
        )
        _set_span_attribute(
            span,
            GenAIAttributes.GEN_AI_SYSTEM,
            "openai",
        )
        _set_span_attribute(
            span,
            GenAIAttributes.GEN_AI_RESPONSE_MODEL,
            assistants[assistant_id]["model"],
        )
        if should_emit_events():
            emit_event(
                MessageEvent(
                    content=assistants[assistant_id]["instructions"], role="system"
=======
    # Use the span as current context to ensure events get proper trace context
    with trace.use_span(span, end_on_exit=False):
        i = 0
        if assistants.get(assistant_id) is not None or Config.enrich_assistant:
            if Config.enrich_assistant:
                assistant = model_as_dict(
                    instance._client.beta.assistants.retrieve(assistant_id)
>>>>>>> 335bc2e2
                )
                assistants[assistant_id] = assistant
            else:
                assistant = assistants[assistant_id]

            _set_span_attribute(
                span, SpanAttributes.LLM_REQUEST_MODEL, assistants[assistant_id]["model"]
            )
            _set_span_attribute(
<<<<<<< HEAD
                span, f"{GenAIAttributes.GEN_AI_PROMPT}.{i}.role", "system"
            )
            _set_span_attribute(
                span,
                f"{GenAIAttributes.GEN_AI_PROMPT}.{i}.content",
                assistants[assistant_id]["instructions"],
            )
        i += 1
    if should_emit_events():
        emit_event(MessageEvent(content=instructions, role="system"))
    else:
        _set_span_attribute(span, f"{GenAIAttributes.GEN_AI_PROMPT}.{i}.role", "system")
        _set_span_attribute(
            span, f"{GenAIAttributes.GEN_AI_PROMPT}.{i}.content", instructions
        )
=======
                span,
                SpanAttributes.LLM_SYSTEM,
                "openai",
            )
            _set_span_attribute(
                span,
                SpanAttributes.LLM_RESPONSE_MODEL,
                assistants[assistant_id]["model"],
            )
            if should_emit_events():
                emit_event(
                    MessageEvent(
                        content=assistants[assistant_id]["instructions"], role="system"
                    )
                )
            else:
                _set_span_attribute(
                    span, f"{SpanAttributes.LLM_PROMPTS}.{i}.role", "system"
                )
                _set_span_attribute(
                    span,
                    f"{SpanAttributes.LLM_PROMPTS}.{i}.content",
                    assistants[assistant_id]["instructions"],
                )
            i += 1
        if should_emit_events():
            emit_event(MessageEvent(content=instructions, role="system"))
        else:
            _set_span_attribute(span, f"{SpanAttributes.LLM_PROMPTS}.{i}.role", "system")
            _set_span_attribute(
                span, f"{SpanAttributes.LLM_PROMPTS}.{i}.content", instructions
            )
>>>>>>> 335bc2e2

        from opentelemetry.instrumentation.openai.v1.event_handler_wrapper import (
            EventHandleWrapper,
        )

        kwargs["event_handler"] = EventHandleWrapper(
            original_handler=kwargs["event_handler"],
            span=span,
        )

        try:
            response = wrapped(*args, **kwargs)
            return response
        except Exception as e:
            span.set_attribute(ERROR_TYPE, e.__class__.__name__)
            span.record_exception(e)
            span.set_status(Status(StatusCode.ERROR, str(e)))
            span.end()
            raise<|MERGE_RESOLUTION|>--- conflicted
+++ resolved
@@ -132,54 +132,6 @@
         start_time=run.get("start_time"),
     )
 
-<<<<<<< HEAD
-        _set_span_attribute(
-            span,
-            GenAIAttributes.GEN_AI_SYSTEM,
-            "openai",
-        )
-        _set_span_attribute(
-            span,
-            GenAIAttributes.GEN_AI_REQUEST_MODEL,
-            assistant["model"],
-        )
-        _set_span_attribute(
-            span,
-            GenAIAttributes.GEN_AI_RESPONSE_MODEL,
-            assistant["model"],
-        )
-        if should_emit_events():
-            emit_event(MessageEvent(content=assistant["instructions"], role="system"))
-        else:
-            _set_span_attribute(
-                span, f"{GenAIAttributes.GEN_AI_PROMPT}.{prompt_index}.role", "system"
-            )
-            _set_span_attribute(
-                span,
-                f"{GenAIAttributes.GEN_AI_PROMPT}.{prompt_index}.content",
-                assistant["instructions"],
-            )
-        prompt_index += 1
-    _set_span_attribute(
-        span, f"{GenAIAttributes.GEN_AI_PROMPT}.{prompt_index}.role", "system"
-    )
-    _set_span_attribute(
-        span,
-        f"{GenAIAttributes.GEN_AI_PROMPT}.{prompt_index}.content",
-        run["instructions"],
-    )
-    emit_event(MessageEvent(content=run["instructions"], role="system"))
-    prompt_index += 1
-
-    completion_index = 0
-    for msg in messages:
-        prefix = f"{GenAIAttributes.GEN_AI_COMPLETION}.{completion_index}"
-        content = msg.get("content")
-
-        message_content = content[0].get("text").get("value")
-        message_role = msg.get("role")
-        if message_role in ["user", "system"]:
-=======
     # Use the span as current context to ensure events get proper trace context
     with trace.use_span(span, end_on_exit=False):
         if exception := run.get("exception"):
@@ -201,61 +153,38 @@
 
             _set_span_attribute(
                 span,
-                SpanAttributes.LLM_SYSTEM,
+                GenAIAttributes.GEN_AI_SYSTEM,
                 "openai",
             )
             _set_span_attribute(
                 span,
-                SpanAttributes.LLM_REQUEST_MODEL,
+                GenAIAttributes.GEN_AI_REQUEST_MODEL,
                 assistant["model"],
             )
             _set_span_attribute(
                 span,
-                SpanAttributes.LLM_RESPONSE_MODEL,
+                GenAIAttributes.GEN_AI_RESPONSE_MODEL,
                 assistant["model"],
             )
->>>>>>> 335bc2e2
             if should_emit_events():
                 emit_event(MessageEvent(content=assistant["instructions"], role="system"))
             else:
                 _set_span_attribute(
-<<<<<<< HEAD
-                    span,
-                    f"{GenAIAttributes.GEN_AI_PROMPT}.{prompt_index}.role",
-                    message_role,
+                    span, f"{GenAIAttributes.GEN_AI_PROMPT}.{prompt_index}.role", "system"
                 )
                 _set_span_attribute(
                     span,
                     f"{GenAIAttributes.GEN_AI_PROMPT}.{prompt_index}.content",
-                    message_content,
-=======
-                    span, f"{SpanAttributes.LLM_PROMPTS}.{prompt_index}.role", "system"
-                )
-                _set_span_attribute(
-                    span,
-                    f"{SpanAttributes.LLM_PROMPTS}.{prompt_index}.content",
                     assistant["instructions"],
->>>>>>> 335bc2e2
                 )
             prompt_index += 1
         _set_span_attribute(
-<<<<<<< HEAD
-            span,
-            GenAIAttributes.GEN_AI_USAGE_OUTPUT_TOKENS,
-            usage_dict.get("completion_tokens"),
+            span, f"{GenAIAttributes.GEN_AI_PROMPT}.{prompt_index}.role", "system"
         )
         _set_span_attribute(
             span,
-            GenAIAttributes.GEN_AI_USAGE_INPUT_TOKENS,
-            usage_dict.get("prompt_tokens"),
-=======
-            span, f"{SpanAttributes.LLM_PROMPTS}.{prompt_index}.role", "system"
-        )
-        _set_span_attribute(
-            span,
-            f"{SpanAttributes.LLM_PROMPTS}.{prompt_index}.content",
+            f"{GenAIAttributes.GEN_AI_PROMPT}.{prompt_index}.content",
             run["instructions"],
->>>>>>> 335bc2e2
         )
         if should_emit_events():
             emit_event(MessageEvent(content=run["instructions"], role="system"))
@@ -274,12 +203,12 @@
                 else:
                     _set_span_attribute(
                         span,
-                        f"{SpanAttributes.LLM_PROMPTS}.{prompt_index}.role",
+                        f"{GenAIAttributes.GEN_AI_PROMPT}.{prompt_index}.role",
                         message_role,
                     )
                     _set_span_attribute(
                         span,
-                        f"{SpanAttributes.LLM_PROMPTS}.{prompt_index}.content",
+                        f"{GenAIAttributes.GEN_AI_PROMPT}.{prompt_index}.content",
                         message_content,
                     )
                 prompt_index += 1
@@ -303,12 +232,12 @@
             usage_dict = model_as_dict(run.get("usage"))
             _set_span_attribute(
                 span,
-                SpanAttributes.LLM_USAGE_COMPLETION_TOKENS,
+                GenAIAttributes.GEN_AI_USAGE_PROMPT_TOKENS,
                 usage_dict.get("completion_tokens"),
             )
             _set_span_attribute(
                 span,
-                SpanAttributes.LLM_USAGE_PROMPT_TOKENS,
+                GenAIAttributes.GEN_AI_USAGE_COMPLETION_TOKENS,
                 usage_dict.get("prompt_tokens"),
             )
 
@@ -331,35 +260,6 @@
         attributes={SpanAttributes.LLM_REQUEST_TYPE: LLMRequestTypeValues.CHAT.value},
     )
 
-<<<<<<< HEAD
-    i = 0
-    if assistants.get(assistant_id) is not None or Config.enrich_assistant:
-        if Config.enrich_assistant:
-            assistant = model_as_dict(
-                instance._client.beta.assistants.retrieve(assistant_id)
-            )
-            assistants[assistant_id] = assistant
-        else:
-            assistant = assistants[assistant_id]
-
-        _set_span_attribute(
-            span, GenAIAttributes.GEN_AI_REQUEST_MODEL, assistants[assistant_id]["model"]
-        )
-        _set_span_attribute(
-            span,
-            GenAIAttributes.GEN_AI_SYSTEM,
-            "openai",
-        )
-        _set_span_attribute(
-            span,
-            GenAIAttributes.GEN_AI_RESPONSE_MODEL,
-            assistants[assistant_id]["model"],
-        )
-        if should_emit_events():
-            emit_event(
-                MessageEvent(
-                    content=assistants[assistant_id]["instructions"], role="system"
-=======
     # Use the span as current context to ensure events get proper trace context
     with trace.use_span(span, end_on_exit=False):
         i = 0
@@ -367,40 +267,22 @@
             if Config.enrich_assistant:
                 assistant = model_as_dict(
                     instance._client.beta.assistants.retrieve(assistant_id)
->>>>>>> 335bc2e2
                 )
                 assistants[assistant_id] = assistant
             else:
                 assistant = assistants[assistant_id]
 
             _set_span_attribute(
-                span, SpanAttributes.LLM_REQUEST_MODEL, assistants[assistant_id]["model"]
-            )
-            _set_span_attribute(
-<<<<<<< HEAD
-                span, f"{GenAIAttributes.GEN_AI_PROMPT}.{i}.role", "system"
-            )
-            _set_span_attribute(
-                span,
-                f"{GenAIAttributes.GEN_AI_PROMPT}.{i}.content",
-                assistants[assistant_id]["instructions"],
-            )
-        i += 1
-    if should_emit_events():
-        emit_event(MessageEvent(content=instructions, role="system"))
-    else:
-        _set_span_attribute(span, f"{GenAIAttributes.GEN_AI_PROMPT}.{i}.role", "system")
-        _set_span_attribute(
-            span, f"{GenAIAttributes.GEN_AI_PROMPT}.{i}.content", instructions
-        )
-=======
-                span,
-                SpanAttributes.LLM_SYSTEM,
+                span, GenAIAttributes.GEN_AI_REQUEST_MODEL, assistants[assistant_id]["model"]
+            )
+            _set_span_attribute(
+                span,
+                GenAIAttributes.GEN_AI_SYSTEM,
                 "openai",
             )
             _set_span_attribute(
                 span,
-                SpanAttributes.LLM_RESPONSE_MODEL,
+                GenAIAttributes.GEN_AI_RESPONSE_MODEL,
                 assistants[assistant_id]["model"],
             )
             if should_emit_events():
@@ -411,22 +293,21 @@
                 )
             else:
                 _set_span_attribute(
-                    span, f"{SpanAttributes.LLM_PROMPTS}.{i}.role", "system"
+                    span, f"{GenAIAttributes.GEN_AI_PROMPT}.{i}.role", "system"
                 )
                 _set_span_attribute(
                     span,
-                    f"{SpanAttributes.LLM_PROMPTS}.{i}.content",
+                    f"{GenAIAttributes.GEN_AI_PROMPT}.{i}.content",
                     assistants[assistant_id]["instructions"],
                 )
             i += 1
         if should_emit_events():
             emit_event(MessageEvent(content=instructions, role="system"))
         else:
-            _set_span_attribute(span, f"{SpanAttributes.LLM_PROMPTS}.{i}.role", "system")
-            _set_span_attribute(
-                span, f"{SpanAttributes.LLM_PROMPTS}.{i}.content", instructions
-            )
->>>>>>> 335bc2e2
+            _set_span_attribute(span, f"{GenAIAttributes.GEN_AI_PROMPT}.{i}.role", "system")
+            _set_span_attribute(
+                span, f"{GenAIAttributes.GEN_AI_PROMPT}.{i}.content", instructions
+            )
 
         from opentelemetry.instrumentation.openai.v1.event_handler_wrapper import (
             EventHandleWrapper,
