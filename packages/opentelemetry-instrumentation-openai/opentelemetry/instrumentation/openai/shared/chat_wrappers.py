import json
import logging
import time

from opentelemetry import context as context_api
from opentelemetry.metrics import Counter, Histogram
from opentelemetry.semconv.ai import SpanAttributes, LLMRequestTypeValues

from opentelemetry.instrumentation.utils import _SUPPRESS_INSTRUMENTATION_KEY
from opentelemetry.instrumentation.openai.utils import (
    _with_tracer_wrapper,
    _with_chat_telemetry_wrapper,
)
from opentelemetry.instrumentation.openai.shared import (
    _set_client_attributes,
    _set_request_attributes,
    _set_span_attribute,
    _set_functions_attributes,
    set_tools_attributes,
    _set_response_attributes,
    is_streaming_response,
    should_send_prompts,
    model_as_dict,
    _get_openai_base_url,
    OPENAI_LLM_USAGE_TOKEN_TYPES,
    should_record_stream_token_usage,
    get_token_count_from_string,
    _set_span_stream_usage,
)
from opentelemetry.trace import SpanKind, Tracer
from opentelemetry.trace.status import Status, StatusCode

from opentelemetry.instrumentation.openai.utils import is_openai_v1

SPAN_NAME = "openai.chat"
LLM_REQUEST_TYPE = LLMRequestTypeValues.CHAT

logger = logging.getLogger(__name__)


@_with_chat_telemetry_wrapper
def chat_wrapper(
    tracer: Tracer,
    token_counter: Counter,
    choice_counter: Counter,
    duration_histogram: Histogram,
    exception_counter: Counter,
    streaming_time_to_first_token: Histogram,
    streaming_time_to_generate: Histogram,
    wrapped,
    instance,
    args,
    kwargs,
):
    if context_api.get_value(_SUPPRESS_INSTRUMENTATION_KEY):
        return wrapped(*args, **kwargs)

    # span needs to be opened and closed manually because the response is a generator
    span = tracer.start_span(
        SPAN_NAME,
        kind=SpanKind.CLIENT,
        attributes={SpanAttributes.LLM_REQUEST_TYPE: LLM_REQUEST_TYPE.value},
    )

    _handle_request(span, kwargs, instance)

    try:
        start_time = time.time()
        response = wrapped(*args, **kwargs)
        end_time = time.time()
    except Exception as e:  # pylint: disable=broad-except
        end_time = time.time()
        duration = end_time - start_time if "start_time" in locals() else 0

        attributes = {
            "error.type": e.__class__.__name__,
        }

        if duration > 0 and duration_histogram:
            duration_histogram.record(duration, attributes=attributes)
        if exception_counter:
            exception_counter.add(1, attributes=attributes)

        raise e

    if is_streaming_response(response):
        # span will be closed after the generator is done
<<<<<<< HEAD
        return _build_from_streaming_response(span, response, instance, token_counter, choice_counter,
                                              duration_histogram, start_time, kwargs)
=======
        return _build_from_streaming_response(
            span,
            response,
            instance,
            token_counter,
            choice_counter,
            duration_histogram,
            streaming_time_to_first_token,
            streaming_time_to_generate,
            start_time,
        )
>>>>>>> 373f5c72

    duration = end_time - start_time

    _handle_response(
        response,
        span,
        instance,
        token_counter,
        choice_counter,
        duration_histogram,
        duration,
    )
    span.end()

    return response


@_with_tracer_wrapper
async def achat_wrapper(tracer, wrapped, instance, args, kwargs):
    if context_api.get_value(_SUPPRESS_INSTRUMENTATION_KEY):
        return wrapped(*args, **kwargs)

    span = tracer.start_span(
        SPAN_NAME,
        kind=SpanKind.CLIENT,
        attributes={SpanAttributes.LLM_REQUEST_TYPE: LLM_REQUEST_TYPE.value},
    )
    _handle_request(span, kwargs, instance)
    response = await wrapped(*args, **kwargs)

    if is_streaming_response(response):
        # span will be closed after the generator is done
        return _abuild_from_streaming_response(span, response)

    _handle_response(response, span)
    span.end()

    return response


def _handle_request(span, kwargs, instance):
    _set_request_attributes(span, kwargs)
    _set_client_attributes(span, instance)
    if should_send_prompts():
        _set_prompts(span, kwargs.get("messages"))
        if kwargs.get("functions"):
            _set_functions_attributes(span, kwargs.get("functions"))
        elif kwargs.get("tools"):
            set_tools_attributes(span, kwargs.get("tools"))


def _handle_response(
    response,
    span,
    instance=None,
    token_counter=None,
    choice_counter=None,
    duration_histogram=None,
    duration=None,
):
    if is_openai_v1():
        response_dict = model_as_dict(response)
    else:
        response_dict = response

    # metrics record
    _set_chat_metrics(
        instance,
        token_counter,
        choice_counter,
        duration_histogram,
        response_dict,
        duration,
    )

    # span attributes
    _set_response_attributes(span, response_dict)

    if should_send_prompts():
        _set_completions(span, response_dict.get("choices"))

    return response


def _set_chat_metrics(
    instance, token_counter, choice_counter, duration_histogram, response_dict, duration
):
    shared_attributes = {
        "llm.response.model": response_dict.get("model") or None,
        "server.address": _get_openai_base_url(instance),
    }

    # token metrics
    usage = response_dict.get("usage")  # type: dict
    if usage and token_counter:
        _set_token_counter_metrics(token_counter, usage, shared_attributes)

    # choices metrics
    choices = response_dict.get("choices")
    if choices and choice_counter:
        _set_choice_counter_metrics(choice_counter, choices, shared_attributes)

    # duration metrics
    if duration and isinstance(duration, (float, int)) and duration_histogram:
        duration_histogram.record(duration, attributes=shared_attributes)


def _set_choice_counter_metrics(choice_counter, choices, shared_attributes):
    choice_counter.add(len(choices), attributes=shared_attributes)
    for choice in choices:
        attributes_with_reason = {
            **shared_attributes,
            "llm.response.finish_reason": choice["finish_reason"],
        }
        choice_counter.add(1, attributes=attributes_with_reason)


def _set_token_counter_metrics(token_counter, usage, shared_attributes):
    for name, val in usage.items():
        if name in OPENAI_LLM_USAGE_TOKEN_TYPES:
            attributes_with_token_type = {
                **shared_attributes,
                "llm.usage.token_type": name.split("_")[0],
            }
            token_counter.add(val, attributes=attributes_with_token_type)


def _set_prompts(span, messages):
    if not span.is_recording() or messages is None:
        return

    try:
        for i, msg in enumerate(messages):
            prefix = f"{SpanAttributes.LLM_PROMPTS}.{i}"
            if isinstance(msg.get("content"), str):
                content = msg.get("content")
            elif isinstance(msg.get("content"), list):
                content = json.dumps(msg.get("content"))

            _set_span_attribute(span, f"{prefix}.role", msg.get("role"))
            _set_span_attribute(span, f"{prefix}.content", content)
    except Exception as ex:  # pylint: disable=broad-except
        logger.warning("Failed to set prompts for openai span, error: %s", str(ex))


def _set_completions(span, choices):
    if choices is None:
        return

    for choice in choices:
        index = choice.get("index")
        prefix = f"{SpanAttributes.LLM_COMPLETIONS}.{index}"
        _set_span_attribute(
            span, f"{prefix}.finish_reason", choice.get("finish_reason")
        )

        message = choice.get("message")
        if not message:
            return

        _set_span_attribute(span, f"{prefix}.role", message.get("role"))
        _set_span_attribute(span, f"{prefix}.content", message.get("content"))

        function_call = message.get("function_call")
        if function_call:
            _set_span_attribute(
                span, f"{prefix}.function_call.name", function_call.get("name")
            )
            _set_span_attribute(
                span,
                f"{prefix}.function_call.arguments",
                function_call.get("arguments"),
            )

        tool_calls = message.get("tool_calls")
        if tool_calls:
            _set_span_attribute(
                span,
                f"{prefix}.function_call.name",
                tool_calls[0].get("function").get("name"),
            )
            _set_span_attribute(
                span,
                f"{prefix}.function_call.arguments",
                tool_calls[0].get("function").get("arguments"),
            )


<<<<<<< HEAD
def _build_from_streaming_response(span, response, instance=None, token_counter=None, choice_counter=None,
                                   duration_histogram=None, start_time=None, request_kwargs=None):
=======
def _build_from_streaming_response(
    span,
    response,
    instance=None,
    token_counter=None,
    choice_counter=None,
    duration_histogram=None,
    streaming_time_to_first_token=None,
    streaming_time_to_generate=None,
    start_time=None,
):
>>>>>>> 373f5c72
    complete_response = {"choices": [], "model": ""}

    first_token = True
    time_of_first_token = start_time  # will be updated when first token is received

    for item in response:
        span.add_event(name="llm.content.completion.chunk")

        item_to_yield = item

        if first_token and streaming_time_to_first_token:
            time_of_first_token = time.time()
            streaming_time_to_first_token.record(time_of_first_token - start_time)
            first_token = False

        _accumulate_stream_items(item, complete_response)

        yield item_to_yield

    shared_attributes = {
        "llm.response.model": complete_response.get("model") or None,
        "server.address": _get_openai_base_url(instance),
        "stream": True,
    }

    # use tiktoken calculate token usage
    if should_record_stream_token_usage():
        # kwargs={'model': 'gpt-3.5', 'messages': [{'role': 'user', 'content': '...'}], 'stream': True}
        prompt_usage = -1
        completion_usage = -1

        # prompt_usage
        if request_kwargs and request_kwargs.get("messages"):
            prompt_content = ""
            model_name = request_kwargs.get("model") or None
            for msg in request_kwargs.get("messages"):
                if msg.get("content"):
                    prompt_content += msg.get("content")
            if model_name:
                prompt_usage = get_token_count_from_string(prompt_content, model_name)

        # completion_usage
        if complete_response.get("choices"):
            completion_content = ""
            model_name = complete_response.get("model") or None

            for choice in complete_response.get("choices"):  # type: dict
                if choice.get("message") and choice.get("message").get("content"):
                    completion_content += choice["message"]["content"]

            if model_name:
                completion_usage = get_token_count_from_string(completion_content, model_name)

        # span record
        _set_span_stream_usage(span, prompt_usage, completion_usage)

        # metrics record
        if token_counter:
            if type(prompt_usage) is int and prompt_usage >= 0:
                attributes_with_token_type = {**shared_attributes, "llm.usage.token_type": "prompt"}
                token_counter.add(prompt_usage, attributes=attributes_with_token_type)

            if type(completion_usage) is int and completion_usage >= 0:
                attributes_with_token_type = {**shared_attributes, "llm.usage.token_type": "completion"}
                token_counter.add(completion_usage, attributes=attributes_with_token_type)

    # choice metrics
    if choice_counter and complete_response.get("choices"):
        _set_choice_counter_metrics(
            choice_counter, complete_response.get("choices"), shared_attributes
        )

    # duration metrics
    if start_time and isinstance(start_time, (float, int)):
        duration = time.time() - start_time
    else:
        duration = None
    if duration and isinstance(duration, (float, int)) and duration_histogram:
        duration_histogram.record(duration, attributes=shared_attributes)
    if streaming_time_to_generate and time_of_first_token:
        streaming_time_to_generate.record(time.time() - time_of_first_token)

    _set_response_attributes(span, complete_response)

    if should_send_prompts():
        _set_completions(span, complete_response.get("choices"))

    span.set_status(Status(StatusCode.OK))
    span.end()


async def _abuild_from_streaming_response(span, response):
    complete_response = {"choices": [], "model": ""}
    async for item in response:
        item_to_yield = item
        _accumulate_stream_items(item, complete_response)

        yield item_to_yield

    _set_response_attributes(span, complete_response)

    if should_send_prompts():
        _set_completions(span, complete_response.get("choices"))

    span.set_status(Status(StatusCode.OK))
    span.end()


def _accumulate_stream_items(item, complete_response):
    if is_openai_v1():
        item = model_as_dict(item)

    complete_response["model"] = item.get("model")

    for choice in item.get("choices"):
        index = choice.get("index")
        if len(complete_response.get("choices")) <= index:
            complete_response["choices"].append(
                {"index": index, "message": {"content": "", "role": ""}}
            )
        complete_choice = complete_response.get("choices")[index]
        if choice.get("finish_reason"):
            complete_choice["finish_reason"] = choice.get("finish_reason")

        delta = choice.get("delta")

        if delta.get("content"):
            complete_choice["message"]["content"] += delta.get("content")
        if delta.get("role"):
            complete_choice["message"]["role"] = delta.get("role")<|MERGE_RESOLUTION|>--- conflicted
+++ resolved
@@ -85,10 +85,6 @@
 
     if is_streaming_response(response):
         # span will be closed after the generator is done
-<<<<<<< HEAD
-        return _build_from_streaming_response(span, response, instance, token_counter, choice_counter,
-                                              duration_histogram, start_time, kwargs)
-=======
         return _build_from_streaming_response(
             span,
             response,
@@ -99,8 +95,8 @@
             streaming_time_to_first_token,
             streaming_time_to_generate,
             start_time,
+            kwargs
         )
->>>>>>> 373f5c72
 
     duration = end_time - start_time
 
@@ -289,10 +285,6 @@
             )
 
 
-<<<<<<< HEAD
-def _build_from_streaming_response(span, response, instance=None, token_counter=None, choice_counter=None,
-                                   duration_histogram=None, start_time=None, request_kwargs=None):
-=======
 def _build_from_streaming_response(
     span,
     response,
@@ -303,8 +295,8 @@
     streaming_time_to_first_token=None,
     streaming_time_to_generate=None,
     start_time=None,
+    request_kwargs=None
 ):
->>>>>>> 373f5c72
     complete_response = {"choices": [], "model": ""}
 
     first_token = True
