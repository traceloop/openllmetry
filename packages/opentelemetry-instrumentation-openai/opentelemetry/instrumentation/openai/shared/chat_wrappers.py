import json
import logging
import time

from opentelemetry import context as context_api
from opentelemetry.metrics import Counter, Histogram
from opentelemetry.semconv.ai import SpanAttributes, LLMRequestTypeValues

from opentelemetry.instrumentation.utils import _SUPPRESS_INSTRUMENTATION_KEY
from opentelemetry.instrumentation.openai.utils import (
    _with_chat_telemetry_wrapper,
    dont_throw,
)
from opentelemetry.instrumentation.openai.shared import (
    _set_client_attributes,
    _set_request_attributes,
    _set_span_attribute,
    _set_functions_attributes,
    set_tools_attributes,
    _set_response_attributes,
    is_streaming_response,
    should_send_prompts,
    model_as_dict,
    _get_openai_base_url,
    OPENAI_LLM_USAGE_TOKEN_TYPES,
    should_record_stream_token_usage,
    get_token_count_from_string,
    _set_span_stream_usage,
)
from opentelemetry.trace import SpanKind, Tracer
from opentelemetry.trace.status import Status, StatusCode

from opentelemetry.instrumentation.openai.utils import is_openai_v1

SPAN_NAME = "openai.chat"
LLM_REQUEST_TYPE = LLMRequestTypeValues.CHAT

logger = logging.getLogger(__name__)


@_with_chat_telemetry_wrapper
def chat_wrapper(
    tracer: Tracer,
    token_counter: Counter,
    choice_counter: Counter,
    duration_histogram: Histogram,
    exception_counter: Counter,
    streaming_time_to_first_token: Histogram,
    streaming_time_to_generate: Histogram,
    wrapped,
    instance,
    args,
    kwargs,
):
    if context_api.get_value(_SUPPRESS_INSTRUMENTATION_KEY):
        return wrapped(*args, **kwargs)

    # span needs to be opened and closed manually because the response is a generator
    span = tracer.start_span(
        SPAN_NAME,
        kind=SpanKind.CLIENT,
        attributes={SpanAttributes.LLM_REQUEST_TYPE: LLM_REQUEST_TYPE.value},
    )

    _handle_request(span, kwargs, instance)

    try:
        start_time = time.time()
        response = wrapped(*args, **kwargs)
        end_time = time.time()
    except Exception as e:  # pylint: disable=broad-except
        end_time = time.time()
        duration = end_time - start_time if "start_time" in locals() else 0

        attributes = {
            "error.type": e.__class__.__name__,
        }

        if duration > 0 and duration_histogram:
            duration_histogram.record(duration, attributes=attributes)
        if exception_counter:
            exception_counter.add(1, attributes=attributes)

        raise e

    if is_streaming_response(response):
        # span will be closed after the generator is done
        return _build_from_streaming_response(
            span,
            response,
            instance,
            token_counter,
            choice_counter,
            duration_histogram,
            streaming_time_to_first_token,
            streaming_time_to_generate,
            start_time,
            kwargs,
        )

    duration = end_time - start_time

    _handle_response(
        response,
        span,
        instance,
        token_counter,
        choice_counter,
        duration_histogram,
        duration,
    )
    span.end()

    return response


@_with_chat_telemetry_wrapper
async def achat_wrapper(
    tracer: Tracer,
    token_counter: Counter,
    choice_counter: Counter,
    duration_histogram: Histogram,
    exception_counter: Counter,
    streaming_time_to_first_token: Histogram,
    streaming_time_to_generate: Histogram,
    wrapped,
    instance,
    args,
    kwargs,
):
    if context_api.get_value(_SUPPRESS_INSTRUMENTATION_KEY):
        return wrapped(*args, **kwargs)

    span = tracer.start_span(
        SPAN_NAME,
        kind=SpanKind.CLIENT,
        attributes={SpanAttributes.LLM_REQUEST_TYPE: LLM_REQUEST_TYPE.value},
    )
    _handle_request(span, kwargs, instance)

    try:
        start_time = time.time()
        response = await wrapped(*args, **kwargs)
        end_time = time.time()
    except Exception as e:  # pylint: disable=broad-except
        end_time = time.time()
        duration = end_time - start_time if "start_time" in locals() else 0

        attributes = {
            "error.type": e.__class__.__name__,
        }

        if duration > 0 and duration_histogram:
            duration_histogram.record(duration, attributes=attributes)
        if exception_counter:
            exception_counter.add(1, attributes=attributes)

        raise e

    if is_streaming_response(response):
        # span will be closed after the generator is done
        return _abuild_from_streaming_response(
            span,
            response,
            instance,
            token_counter,
            choice_counter,
            duration_histogram,
            streaming_time_to_first_token,
            streaming_time_to_generate,
            start_time,
            kwargs,
        )

    duration = end_time - start_time

    _handle_response(
        response,
        span,
        instance,
        token_counter,
        choice_counter,
        duration_histogram,
        duration,
    )
    span.end()

    return response


@dont_throw
def _handle_request(span, kwargs, instance):
    _set_request_attributes(span, kwargs)
    _set_client_attributes(span, instance)
    if should_send_prompts():
        _set_prompts(span, kwargs.get("messages"))
        if kwargs.get("functions"):
            _set_functions_attributes(span, kwargs.get("functions"))
        elif kwargs.get("tools"):
            set_tools_attributes(span, kwargs.get("tools"))


@dont_throw
def _handle_response(
    response,
    span,
    instance=None,
    token_counter=None,
    choice_counter=None,
    duration_histogram=None,
    duration=None,
):
    if is_openai_v1():
        response_dict = model_as_dict(response)
    else:
        response_dict = response

    # metrics record
    _set_chat_metrics(
        instance,
        token_counter,
        choice_counter,
        duration_histogram,
        response_dict,
        duration,
    )

    # span attributes
    _set_response_attributes(span, response_dict)

    if should_send_prompts():
        _set_completions(span, response_dict.get("choices"))

    return response


def _set_chat_metrics(
    instance, token_counter, choice_counter, duration_histogram, response_dict, duration
):
    shared_attributes = {
        "llm.response.model": response_dict.get("model") or None,
        "server.address": _get_openai_base_url(instance),
    }

    # token metrics
    usage = response_dict.get("usage")  # type: dict
    if usage and token_counter:
        _set_token_counter_metrics(token_counter, usage, shared_attributes)

    # choices metrics
    choices = response_dict.get("choices")
    if choices and choice_counter:
        _set_choice_counter_metrics(choice_counter, choices, shared_attributes)

    # duration metrics
    if duration and isinstance(duration, (float, int)) and duration_histogram:
        duration_histogram.record(duration, attributes=shared_attributes)


def _set_choice_counter_metrics(choice_counter, choices, shared_attributes):
    choice_counter.add(len(choices), attributes=shared_attributes)
    for choice in choices:
        attributes_with_reason = {
            **shared_attributes,
            "llm.response.finish_reason": choice["finish_reason"],
        }
        choice_counter.add(1, attributes=attributes_with_reason)


def _set_token_counter_metrics(token_counter, usage, shared_attributes):
    for name, val in usage.items():
        if name in OPENAI_LLM_USAGE_TOKEN_TYPES:
            attributes_with_token_type = {
                **shared_attributes,
                "llm.usage.token_type": name.split("_")[0],
            }
            token_counter.add(val, attributes=attributes_with_token_type)


def _set_prompts(span, messages):
    if not span.is_recording() or messages is None:
        return

    try:
        for i, msg in enumerate(messages):
            prefix = f"{SpanAttributes.LLM_PROMPTS}.{i}"
            if isinstance(msg.get("content"), str):
                content = msg.get("content")
            elif isinstance(msg.get("content"), list):
                content = json.dumps(msg.get("content"))

            _set_span_attribute(span, f"{prefix}.role", msg.get("role"))
            _set_span_attribute(span, f"{prefix}.content", content)
    except Exception as ex:  # pylint: disable=broad-except
        logger.warning("Failed to set prompts for openai span, error: %s", str(ex))


def _set_completions(span, choices):
    if choices is None:
        return

    for choice in choices:
        index = choice.get("index")
        prefix = f"{SpanAttributes.LLM_COMPLETIONS}.{index}"
        _set_span_attribute(
            span, f"{prefix}.finish_reason", choice.get("finish_reason")
        )

        message = choice.get("message")
        if not message:
            return

        _set_span_attribute(span, f"{prefix}.role", message.get("role"))
        _set_span_attribute(span, f"{prefix}.content", message.get("content"))

        function_call = message.get("function_call")
        if function_call:
            _set_span_attribute(
                span, f"{prefix}.function_call.name", function_call.get("name")
            )
            _set_span_attribute(
                span,
                f"{prefix}.function_call.arguments",
                function_call.get("arguments"),
            )

        tool_calls = message.get("tool_calls")
        if tool_calls:
            _set_span_attribute(
                span,
                f"{prefix}.function_call.name",
                tool_calls[0].get("function").get("name"),
            )
            _set_span_attribute(
                span,
                f"{prefix}.function_call.arguments",
                tool_calls[0].get("function").get("arguments"),
            )


def _set_streaming_token_metrics(
    request_kwargs, complete_response, span, token_counter, shared_attributes
):
    # use tiktoken calculate token usage
    if not should_record_stream_token_usage():
        return

    # kwargs={'model': 'gpt-3.5', 'messages': [{'role': 'user', 'content': '...'}], 'stream': True}
    prompt_usage = -1
    completion_usage = -1

    # prompt_usage
    if request_kwargs and request_kwargs.get("messages"):
        prompt_content = ""
        model_name = request_kwargs.get("model") or None
        for msg in request_kwargs.get("messages"):
            if msg.get("content"):
                prompt_content += msg.get("content")
        if model_name:
            prompt_usage = get_token_count_from_string(prompt_content, model_name)

    # completion_usage
    if complete_response.get("choices"):
        completion_content = ""
        model_name = complete_response.get("model") or None

        for choice in complete_response.get("choices"):  # type: dict
            if choice.get("message") and choice.get("message").get("content"):
                completion_content += choice["message"]["content"]

        if model_name:
            completion_usage = get_token_count_from_string(
                completion_content, model_name
            )

    # span record
    _set_span_stream_usage(span, prompt_usage, completion_usage)

    # metrics record
    if token_counter:
        if type(prompt_usage) is int and prompt_usage >= 0:
            attributes_with_token_type = {
                **shared_attributes,
                "llm.usage.token_type": "prompt",
            }
            token_counter.add(prompt_usage, attributes=attributes_with_token_type)

        if type(completion_usage) is int and completion_usage >= 0:
            attributes_with_token_type = {
                **shared_attributes,
                "llm.usage.token_type": "completion",
            }
            token_counter.add(completion_usage, attributes=attributes_with_token_type)


def _build_from_streaming_response(
    span,
    response,
    instance=None,
    token_counter=None,
    choice_counter=None,
    duration_histogram=None,
    streaming_time_to_first_token=None,
    streaming_time_to_generate=None,
    start_time=None,
    request_kwargs=None,
):
    complete_response = {"choices": [], "model": ""}

    first_token = True
    time_of_first_token = start_time  # will be updated when first token is received

    for item in response:
        span.add_event(name="llm.content.completion.chunk")

        item_to_yield = item

        if first_token and streaming_time_to_first_token:
            time_of_first_token = time.time()
            streaming_time_to_first_token.record(time_of_first_token - start_time)
            first_token = False

        _accumulate_stream_items(item, complete_response)

        yield item_to_yield

    shared_attributes = {
        "llm.response.model": complete_response.get("model") or None,
        "server.address": _get_openai_base_url(instance),
        "stream": True,
    }

<<<<<<< HEAD
    # use tiktoken calculate token usage
    if should_record_stream_token_usage():
        # kwargs={'model': 'gpt-3.5', 'messages': [{'role': 'user', 'content': '...'}], 'stream': True}
        prompt_usage = -1
        completion_usage = -1

        # prompt_usage
        if request_kwargs and request_kwargs.get("messages"):
            prompt_content = ""
            model_name = request_kwargs.get("model") or None
            for msg in request_kwargs.get("messages"):
                if msg.get("content"):
                    prompt_content += msg.get("content")
            if model_name:
                prompt_usage = get_token_count_from_string(prompt_content, model_name)

        # completion_usage
        if complete_response.get("choices"):
            completion_content = ""
            model_name = complete_response.get("model") or None

            for choice in complete_response.get("choices"):  # type: dict
                if choice.get("message") and choice.get("message").get("content"):
                    completion_content += choice["message"]["content"]

            if model_name:
                completion_usage = get_token_count_from_string(
                    completion_content, model_name
                )

        # span record
        _set_span_stream_usage(span, prompt_usage, completion_usage)

        # metrics record
        if token_counter:
            if type(prompt_usage) is int and prompt_usage >= 0:
                attributes_with_token_type = {
                    **shared_attributes,
                    "llm.usage.token_type": "prompt",
                }
                token_counter.add(prompt_usage, attributes=attributes_with_token_type)

            if type(completion_usage) is int and completion_usage >= 0:
                attributes_with_token_type = {
                    **shared_attributes,
                    "llm.usage.token_type": "completion",
                }
                token_counter.add(
                    completion_usage, attributes=attributes_with_token_type
                )
=======
    _set_streaming_token_metrics(
        request_kwargs, complete_response, span, token_counter, shared_attributes
    )
>>>>>>> 5f9f9a72

    # choice metrics
    if choice_counter and complete_response.get("choices"):
        _set_choice_counter_metrics(
            choice_counter, complete_response.get("choices"), shared_attributes
        )

    # duration metrics
    if start_time and isinstance(start_time, (float, int)):
        duration = time.time() - start_time
    else:
        duration = None
    if duration and isinstance(duration, (float, int)) and duration_histogram:
        duration_histogram.record(duration, attributes=shared_attributes)
    if streaming_time_to_generate and time_of_first_token:
        streaming_time_to_generate.record(time.time() - time_of_first_token)

    _set_response_attributes(span, complete_response)

    if should_send_prompts():
        _set_completions(span, complete_response.get("choices"))

    span.set_status(Status(StatusCode.OK))
    span.end()


async def _abuild_from_streaming_response(
    span,
    response,
    instance=None,
    token_counter=None,
    choice_counter=None,
    duration_histogram=None,
    streaming_time_to_first_token=None,
    streaming_time_to_generate=None,
    start_time=None,
    request_kwargs=None,
):
    complete_response = {"choices": [], "model": ""}

    first_token = True
    time_of_first_token = start_time  # will be updated when first token is received

    async for item in response:
        span.add_event(name="llm.content.completion.chunk")

        item_to_yield = item

        if first_token and streaming_time_to_first_token:
            time_of_first_token = time.time()
            streaming_time_to_first_token.record(time_of_first_token - start_time)
            first_token = False

        _accumulate_stream_items(item, complete_response)

        yield item_to_yield

    shared_attributes = {
        "llm.response.model": complete_response.get("model") or None,
        "server.address": _get_openai_base_url(instance),
        "stream": True,
    }

    _set_streaming_token_metrics(
        request_kwargs, complete_response, span, token_counter, shared_attributes
    )

    # choice metrics
    if choice_counter and complete_response.get("choices"):
        _set_choice_counter_metrics(
            choice_counter, complete_response.get("choices"), shared_attributes
        )

    # duration metrics
    if start_time and isinstance(start_time, (float, int)):
        duration = time.time() - start_time
    else:
        duration = None
    if duration and isinstance(duration, (float, int)) and duration_histogram:
        duration_histogram.record(duration, attributes=shared_attributes)
    if streaming_time_to_generate and time_of_first_token:
        streaming_time_to_generate.record(time.time() - time_of_first_token)

    _set_response_attributes(span, complete_response)

    if should_send_prompts():
        _set_completions(span, complete_response.get("choices"))

    span.set_status(Status(StatusCode.OK))
    span.end()


def _accumulate_stream_items(item, complete_response):
    if is_openai_v1():
        item = model_as_dict(item)

    complete_response["model"] = item.get("model")

    for choice in item.get("choices"):
        index = choice.get("index")
        if len(complete_response.get("choices")) <= index:
            complete_response["choices"].append(
                {"index": index, "message": {"content": "", "role": ""}}
            )
        complete_choice = complete_response.get("choices")[index]
        if choice.get("finish_reason"):
            complete_choice["finish_reason"] = choice.get("finish_reason")

        delta = choice.get("delta")

        if delta.get("content"):
            complete_choice["message"]["content"] += delta.get("content")
        if delta.get("role"):
            complete_choice["message"]["role"] = delta.get("role")<|MERGE_RESOLUTION|>--- conflicted
+++ resolved
@@ -430,62 +430,9 @@
         "stream": True,
     }
 
-<<<<<<< HEAD
-    # use tiktoken calculate token usage
-    if should_record_stream_token_usage():
-        # kwargs={'model': 'gpt-3.5', 'messages': [{'role': 'user', 'content': '...'}], 'stream': True}
-        prompt_usage = -1
-        completion_usage = -1
-
-        # prompt_usage
-        if request_kwargs and request_kwargs.get("messages"):
-            prompt_content = ""
-            model_name = request_kwargs.get("model") or None
-            for msg in request_kwargs.get("messages"):
-                if msg.get("content"):
-                    prompt_content += msg.get("content")
-            if model_name:
-                prompt_usage = get_token_count_from_string(prompt_content, model_name)
-
-        # completion_usage
-        if complete_response.get("choices"):
-            completion_content = ""
-            model_name = complete_response.get("model") or None
-
-            for choice in complete_response.get("choices"):  # type: dict
-                if choice.get("message") and choice.get("message").get("content"):
-                    completion_content += choice["message"]["content"]
-
-            if model_name:
-                completion_usage = get_token_count_from_string(
-                    completion_content, model_name
-                )
-
-        # span record
-        _set_span_stream_usage(span, prompt_usage, completion_usage)
-
-        # metrics record
-        if token_counter:
-            if type(prompt_usage) is int and prompt_usage >= 0:
-                attributes_with_token_type = {
-                    **shared_attributes,
-                    "llm.usage.token_type": "prompt",
-                }
-                token_counter.add(prompt_usage, attributes=attributes_with_token_type)
-
-            if type(completion_usage) is int and completion_usage >= 0:
-                attributes_with_token_type = {
-                    **shared_attributes,
-                    "llm.usage.token_type": "completion",
-                }
-                token_counter.add(
-                    completion_usage, attributes=attributes_with_token_type
-                )
-=======
     _set_streaming_token_metrics(
         request_kwargs, complete_response, span, token_counter, shared_attributes
     )
->>>>>>> 5f9f9a72
 
     # choice metrics
     if choice_counter and complete_response.get("choices"):
