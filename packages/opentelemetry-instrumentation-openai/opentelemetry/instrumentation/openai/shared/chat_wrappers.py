import json
import logging
import time
from wrapt import ObjectProxy


from opentelemetry import context as context_api
from opentelemetry.metrics import Counter, Histogram
from opentelemetry.semconv.ai import SpanAttributes, LLMRequestTypeValues

from opentelemetry.instrumentation.utils import _SUPPRESS_INSTRUMENTATION_KEY
from opentelemetry.instrumentation.openai.utils import (
    _with_chat_telemetry_wrapper,
    dont_throw,
)
from opentelemetry.instrumentation.openai.shared import (
    _metric_shared_attributes,
    _set_client_attributes,
    _set_request_attributes,
    _set_span_attribute,
    _set_functions_attributes,
    _token_type,
    set_tools_attributes,
    _set_response_attributes,
    is_streaming_response,
    should_send_prompts,
    model_as_dict,
    _get_openai_base_url,
    OPENAI_LLM_USAGE_TOKEN_TYPES,
    should_record_stream_token_usage,
    get_token_count_from_string,
    _set_span_stream_usage,
)
from opentelemetry.trace import SpanKind, Tracer
from opentelemetry.trace.status import Status, StatusCode

from opentelemetry.instrumentation.openai.utils import is_openai_v1, is_azure_openai

SPAN_NAME = "openai.chat"
LLM_REQUEST_TYPE = LLMRequestTypeValues.CHAT

logger = logging.getLogger(__name__)


@_with_chat_telemetry_wrapper
def chat_wrapper(
    tracer: Tracer,
    token_counter: Counter,
    choice_counter: Counter,
    duration_histogram: Histogram,
    exception_counter: Counter,
    streaming_time_to_first_token: Histogram,
    streaming_time_to_generate: Histogram,
    wrapped,
    instance,
    args,
    kwargs,
):
    if context_api.get_value(_SUPPRESS_INSTRUMENTATION_KEY):
        return wrapped(*args, **kwargs)

    # span needs to be opened and closed manually because the response is a generator
    span = tracer.start_span(
        SPAN_NAME,
        kind=SpanKind.CLIENT,
        attributes={SpanAttributes.LLM_REQUEST_TYPE: LLM_REQUEST_TYPE.value},
    )

    _handle_request(span, kwargs, instance)

    try:
        start_time = time.time()
        response = wrapped(*args, **kwargs)
        end_time = time.time()
    except Exception as e:  # pylint: disable=broad-except
        end_time = time.time()
        duration = end_time - start_time if "start_time" in locals() else 0

        attributes = {
            "error.type": e.__class__.__name__,
        }

        if duration > 0 and duration_histogram:
            duration_histogram.record(duration, attributes=attributes)
        if exception_counter:
            exception_counter.add(1, attributes=attributes)

        raise e

    if is_streaming_response(response):
        # span will be closed after the generator is done
        if is_openai_v1():
            return ChatStream(
                span,
                response,
                instance,
                token_counter,
                choice_counter,
                duration_histogram,
                streaming_time_to_first_token,
                streaming_time_to_generate,
                start_time,
                kwargs,
            )
        else:
            return _build_from_streaming_response(
                span,
                response,
                instance,
                token_counter,
                choice_counter,
                duration_histogram,
                streaming_time_to_first_token,
                streaming_time_to_generate,
                start_time,
                kwargs,
            )

    duration = end_time - start_time

    _handle_response(
        response,
        span,
        instance,
        token_counter,
        choice_counter,
        duration_histogram,
        duration,
    )
    span.end()

    return response


@_with_chat_telemetry_wrapper
async def achat_wrapper(
    tracer: Tracer,
    token_counter: Counter,
    choice_counter: Counter,
    duration_histogram: Histogram,
    exception_counter: Counter,
    streaming_time_to_first_token: Histogram,
    streaming_time_to_generate: Histogram,
    wrapped,
    instance,
    args,
    kwargs,
):
    if context_api.get_value(_SUPPRESS_INSTRUMENTATION_KEY):
        return wrapped(*args, **kwargs)

    span = tracer.start_span(
        SPAN_NAME,
        kind=SpanKind.CLIENT,
        attributes={SpanAttributes.LLM_REQUEST_TYPE: LLM_REQUEST_TYPE.value},
    )
    _handle_request(span, kwargs, instance)

    try:
        start_time = time.time()
        response = await wrapped(*args, **kwargs)
        end_time = time.time()
    except Exception as e:  # pylint: disable=broad-except
        end_time = time.time()
        duration = end_time - start_time if "start_time" in locals() else 0

        attributes = {
            "error.type": e.__class__.__name__,
        }

        if duration > 0 and duration_histogram:
            duration_histogram.record(duration, attributes=attributes)
        if exception_counter:
            exception_counter.add(1, attributes=attributes)

        raise e

    if is_streaming_response(response):
        # span will be closed after the generator is done
        if is_openai_v1():
            return ChatStream(
                span,
                response,
                instance,
                token_counter,
                choice_counter,
                duration_histogram,
                streaming_time_to_first_token,
                streaming_time_to_generate,
                start_time,
                kwargs,
            )
        else:
            return _abuild_from_streaming_response(
                span,
                response,
                instance,
                token_counter,
                choice_counter,
                duration_histogram,
                streaming_time_to_first_token,
                streaming_time_to_generate,
                start_time,
                kwargs,
            )

    duration = end_time - start_time

    _handle_response(
        response,
        span,
        instance,
        token_counter,
        choice_counter,
        duration_histogram,
        duration,
    )
    span.end()

    return response


@dont_throw
def _handle_request(span, kwargs, instance):
    _set_request_attributes(span, kwargs)
    _set_client_attributes(span, instance)
    if should_send_prompts():
        _set_prompts(span, kwargs.get("messages"))
        if kwargs.get("functions"):
            _set_functions_attributes(span, kwargs.get("functions"))
        elif kwargs.get("tools"):
            set_tools_attributes(span, kwargs.get("tools"))


@dont_throw
def _handle_response(
    response,
    span,
    instance=None,
    token_counter=None,
    choice_counter=None,
    duration_histogram=None,
    duration=None,
):
    if is_openai_v1():
        response_dict = model_as_dict(response)
    else:
        response_dict = response

    # metrics record
    _set_chat_metrics(
        instance,
        token_counter,
        choice_counter,
        duration_histogram,
        response_dict,
        duration,
    )

    # span attributes
    _set_response_attributes(span, response_dict)

    if should_send_prompts():
        _set_completions(span, response_dict.get("choices"))

    return response


def _set_chat_metrics(
    instance, token_counter, choice_counter, duration_histogram, response_dict, duration
):
    shared_attributes = _metric_shared_attributes(
        response_model=response_dict.get("model") or None,
        operation="chat",
        server_address=_get_openai_base_url(instance),
        is_streaming=False,
    )

    # token metrics
    usage = response_dict.get("usage")  # type: dict
    if usage and token_counter:
        _set_token_counter_metrics(token_counter, usage, shared_attributes)

    # choices metrics
    choices = response_dict.get("choices")
    if choices and choice_counter:
        _set_choice_counter_metrics(choice_counter, choices, shared_attributes)

    # duration metrics
    if duration and isinstance(duration, (float, int)) and duration_histogram:
        duration_histogram.record(duration, attributes=shared_attributes)


def _set_choice_counter_metrics(choice_counter, choices, shared_attributes):
    choice_counter.add(len(choices), attributes=shared_attributes)
    for choice in choices:
<<<<<<< HEAD
        attributes_with_reason = {
            **shared_attributes,
            SpanAttributes.LLM_RESPONSE_FINISH_REASON: choice["finish_reason"],
        }
=======
        attributes_with_reason = {**shared_attributes}
        if choice.get("finish_reason"):
            attributes_with_reason["llm.response.finish_reason"] = choice.get(
                "finish_reason"
            )
>>>>>>> be8450aa
        choice_counter.add(1, attributes=attributes_with_reason)


def _set_token_counter_metrics(token_counter, usage, shared_attributes):
    for name, val in usage.items():
        if name in OPENAI_LLM_USAGE_TOKEN_TYPES:
            attributes_with_token_type = {
                **shared_attributes,
                SpanAttributes.LLM_TOKEN_TYPE: _token_type(name),
            }
            token_counter.record(val, attributes=attributes_with_token_type)


def _set_prompts(span, messages):
    if not span.is_recording() or messages is None:
        return

    for i, msg in enumerate(messages):
        prefix = f"{SpanAttributes.LLM_PROMPTS}.{i}"
        if isinstance(msg.get("content"), str):
            content = msg.get("content")
        elif isinstance(msg.get("content"), list):
            content = json.dumps(msg.get("content"))

        _set_span_attribute(span, f"{prefix}.role", msg.get("role"))
        _set_span_attribute(span, f"{prefix}.content", content)


def _set_completions(span, choices):
    if choices is None:
        return

    for choice in choices:
        index = choice.get("index")
        prefix = f"{SpanAttributes.LLM_COMPLETIONS}.{index}"
        _set_span_attribute(
            span, f"{prefix}.finish_reason", choice.get("finish_reason")
        )

        if choice.get("finish_reason") == "content_filter":
            _set_span_attribute(span, f"{prefix}.role", "assistant")
            _set_span_attribute(span, f"{prefix}.content", "FILTERED")
            return

        message = choice.get("message")
        if not message:
            return

        _set_span_attribute(span, f"{prefix}.role", message.get("role"))
        _set_span_attribute(span, f"{prefix}.content", message.get("content"))

        function_call = message.get("function_call")
        if function_call:
            _set_span_attribute(
                span, f"{prefix}.function_call.name", function_call.get("name")
            )
            _set_span_attribute(
                span,
                f"{prefix}.function_call.arguments",
                function_call.get("arguments"),
            )

        tool_calls = message.get("tool_calls")
        if tool_calls:
            _set_span_attribute(
                span,
                f"{prefix}.function_call.name",
                tool_calls[0].get("function").get("name"),
            )
            _set_span_attribute(
                span,
                f"{prefix}.function_call.arguments",
                tool_calls[0].get("function").get("arguments"),
            )


def _set_streaming_token_metrics(
    request_kwargs, complete_response, span, token_counter, shared_attributes
):
    # use tiktoken calculate token usage
    if not should_record_stream_token_usage():
        return

    # kwargs={'model': 'gpt-3.5', 'messages': [{'role': 'user', 'content': '...'}], 'stream': True}
    prompt_usage = -1
    completion_usage = -1

    # prompt_usage
    if request_kwargs and request_kwargs.get("messages"):
        prompt_content = ""
        # setting the default model_name as gpt-4. As this uses the embedding "cl100k_base" that
        # is used by most of the other model.
        model_name = (
            request_kwargs.get("model") or complete_response.get("model") or "gpt-4"
        )
        for msg in request_kwargs.get("messages"):
            if msg.get("content"):
                prompt_content += msg.get("content")
        if model_name:
            prompt_usage = get_token_count_from_string(prompt_content, model_name)

    # completion_usage
    if complete_response.get("choices"):
        completion_content = ""
        # setting the default model_name as gpt-4. As this uses the embedding "cl100k_base" that
        # is used by most of the other model.
        model_name = complete_response.get("model") or "gpt-4"

        for choice in complete_response.get("choices"):
            if choice.get("message") and choice.get("message").get("content"):
                completion_content += choice["message"]["content"]

        if model_name:
            completion_usage = get_token_count_from_string(
                completion_content, model_name
            )

    # span record
    _set_span_stream_usage(span, prompt_usage, completion_usage)

    # metrics record
    if token_counter:
        if type(prompt_usage) is int and prompt_usage >= 0:
            attributes_with_token_type = {
                **shared_attributes,
                SpanAttributes.LLM_TOKEN_TYPE: "input",
            }
            token_counter.record(prompt_usage, attributes=attributes_with_token_type)

        if type(completion_usage) is int and completion_usage >= 0:
            attributes_with_token_type = {
                **shared_attributes,
                SpanAttributes.LLM_TOKEN_TYPE: "output",
            }
            token_counter.record(
                completion_usage, attributes=attributes_with_token_type
            )


class ChatStream(ObjectProxy):
    _span = None
    _instance = None
    _token_counter = None
    _choice_counter = None
    _duration_histogram = None
    _streaming_time_to_first_token = None
    _streaming_time_to_generate = None
    _start_time = None
    _request_kwargs = None

    def __init__(
        self,
        span,
        response,
        instance=None,
        token_counter=None,
        choice_counter=None,
        duration_histogram=None,
        streaming_time_to_first_token=None,
        streaming_time_to_generate=None,
        start_time=None,
        request_kwargs=None,
    ):
        super().__init__(response)

        self._span = span
        self._instance = instance
        self._token_counter = token_counter
        self._choice_counter = choice_counter
        self._duration_histogram = duration_histogram
        self._streaming_time_to_first_token = streaming_time_to_first_token
        self._streaming_time_to_generate = streaming_time_to_generate
        self._start_time = start_time
        self._request_kwargs = request_kwargs

        self._first_token = True
        # will be updated when first token is received
        self._time_of_first_token = self._start_time
        self._complete_response = {"choices": [], "model": ""}

    def __enter__(self):
        return self

    def __exit__(self, exc_type, exc_val, exc_tb):
        self.__wrapped__.__exit__(exc_type, exc_val, exc_tb)

    async def __aenter__(self):
        return self

    async def __aexit__(self, exc_type, exc_val, exc_tb):
        await self.__wrapped__.__aexit__(exc_type, exc_val, exc_tb)

    def __iter__(self):
        return self

    def __aiter__(self):
        return self

    def __next__(self):
        try:
            chunk = self.__wrapped__.__next__()
        except Exception as e:
            if isinstance(e, StopIteration):
                self._close_span()
            raise e
        else:
            self._process_item(chunk)
            return chunk

    async def __anext__(self):
        try:
            chunk = await self.__wrapped__.__anext__()
        except Exception as e:
            if isinstance(e, StopAsyncIteration):
                self._close_span()
            raise e
        else:
            self._process_item(chunk)
            return chunk

    def _process_item(self, item):
        self._span.add_event(name=f"{SpanAttributes.LLM_CONTENT_COMPLETION_CHUNK}")

        if self._first_token and self._streaming_time_to_first_token:
            self._time_of_first_token = time.time()
            self._streaming_time_to_first_token.record(
                self._time_of_first_token - self._start_time,
                attributes=self._shared_attributes(),
            )
            self._first_token = False

        if is_openai_v1():
            item = model_as_dict(item)

        self._complete_response["model"] = item.get("model")

        for choice in item.get("choices"):
            index = choice.get("index")
            if len(self._complete_response.get("choices")) <= index:
                self._complete_response["choices"].append(
                    {"index": index, "message": {"content": "", "role": ""}}
                )
            complete_choice = self._complete_response.get("choices")[index]
            if choice.get("finish_reason"):
                complete_choice["finish_reason"] = choice.get("finish_reason")

            delta = choice.get("delta")

            if delta and delta.get("content"):
                complete_choice["message"]["content"] += delta.get("content")
            if delta and delta.get("role"):
                complete_choice["message"]["role"] = delta.get("role")

    def _shared_attributes(self):
        return _metric_shared_attributes(
            response_model=self._complete_response.get("model")
            or self._request_kwargs.get("model")
            or None,
            operation="chat",
            server_address=_get_openai_base_url(self._instance),
            is_streaming=True,
        )

    @dont_throw
    def _close_span(self):
        if not is_azure_openai(self._instance):
            _set_streaming_token_metrics(
                self._request_kwargs,
                self._complete_response,
                self._span,
                self._token_counter,
                self._shared_attributes(),
            )

        # choice metrics
        if self._choice_counter and self._complete_response.get("choices"):
            _set_choice_counter_metrics(
                self._choice_counter,
                self._complete_response.get("choices"),
                self._shared_attributes(),
            )

        # duration metrics
        if self._start_time and isinstance(self._start_time, (float, int)):
            duration = time.time() - self._start_time
        else:
            duration = None
        if duration and isinstance(duration, (float, int)) and self._duration_histogram:
            self._duration_histogram.record(
                duration, attributes=self._shared_attributes()
            )
        if self._streaming_time_to_generate and self._time_of_first_token:
            self._streaming_time_to_generate.record(
                time.time() - self._time_of_first_token,
                attributes=self._shared_attributes(),
            )

        _set_response_attributes(self._span, self._complete_response)

        if should_send_prompts():
            _set_completions(self._span, self._complete_response.get("choices"))

        self._span.set_status(Status(StatusCode.OK))
        self._span.end()


# Backward compatibility with OpenAI v0


@dont_throw
def _build_from_streaming_response(
    span,
    response,
    instance=None,
    token_counter=None,
    choice_counter=None,
    duration_histogram=None,
    streaming_time_to_first_token=None,
    streaming_time_to_generate=None,
    start_time=None,
    request_kwargs=None,
):
    complete_response = {"choices": [], "model": ""}

    first_token = True
    time_of_first_token = start_time  # will be updated when first token is received

    for item in response:
        span.add_event(name=f"{SpanAttributes.LLM_CONTENT_COMPLETION_CHUNK}")

        item_to_yield = item

        if first_token and streaming_time_to_first_token:
            time_of_first_token = time.time()
            streaming_time_to_first_token.record(time_of_first_token - start_time)
            first_token = False

        _accumulate_stream_items(item, complete_response)

        yield item_to_yield

    shared_attributes = {
        SpanAttributes.LLM_RESPONSE_MODEL: complete_response.get("model") or None,
        "server.address": _get_openai_base_url(instance),
        "stream": True,
    }

    if not is_azure_openai(instance):
        _set_streaming_token_metrics(
            request_kwargs, complete_response, span, token_counter, shared_attributes
        )

    # choice metrics
    if choice_counter and complete_response.get("choices"):
        _set_choice_counter_metrics(
            choice_counter, complete_response.get("choices"), shared_attributes
        )

    # duration metrics
    if start_time and isinstance(start_time, (float, int)):
        duration = time.time() - start_time
    else:
        duration = None
    if duration and isinstance(duration, (float, int)) and duration_histogram:
        duration_histogram.record(duration, attributes=shared_attributes)
    if streaming_time_to_generate and time_of_first_token:
        streaming_time_to_generate.record(time.time() - time_of_first_token)

    _set_response_attributes(span, complete_response)

    if should_send_prompts():
        _set_completions(span, complete_response.get("choices"))

    span.set_status(Status(StatusCode.OK))
    span.end()


@dont_throw
async def _abuild_from_streaming_response(
    span,
    response,
    instance=None,
    token_counter=None,
    choice_counter=None,
    duration_histogram=None,
    streaming_time_to_first_token=None,
    streaming_time_to_generate=None,
    start_time=None,
    request_kwargs=None,
):
    complete_response = {"choices": [], "model": ""}

    first_token = True
    time_of_first_token = start_time  # will be updated when first token is received

    async for item in response:
        span.add_event(name=f"{SpanAttributes.LLM_CONTENT_COMPLETION_CHUNK}")

        item_to_yield = item

        if first_token and streaming_time_to_first_token:
            time_of_first_token = time.time()
            streaming_time_to_first_token.record(time_of_first_token - start_time)
            first_token = False

        _accumulate_stream_items(item, complete_response)

        yield item_to_yield

    shared_attributes = {
        SpanAttributes.LLM_RESPONSE_MODEL: complete_response.get("model") or None,
        "server.address": _get_openai_base_url(instance),
        "stream": True,
    }

    if not is_azure_openai(instance):
        _set_streaming_token_metrics(
            request_kwargs, complete_response, span, token_counter, shared_attributes
        )

    # choice metrics
    if choice_counter and complete_response.get("choices"):
        _set_choice_counter_metrics(
            choice_counter, complete_response.get("choices"), shared_attributes
        )

    # duration metrics
    if start_time and isinstance(start_time, (float, int)):
        duration = time.time() - start_time
    else:
        duration = None
    if duration and isinstance(duration, (float, int)) and duration_histogram:
        duration_histogram.record(duration, attributes=shared_attributes)
    if streaming_time_to_generate and time_of_first_token:
        streaming_time_to_generate.record(time.time() - time_of_first_token)

    _set_response_attributes(span, complete_response)

    if should_send_prompts():
        _set_completions(span, complete_response.get("choices"))

    span.set_status(Status(StatusCode.OK))
    span.end()


def _accumulate_stream_items(item, complete_response):
    if is_openai_v1():
        item = model_as_dict(item)

    complete_response["model"] = item.get("model")

    for choice in item.get("choices"):
        index = choice.get("index")
        if len(complete_response.get("choices")) <= index:
            complete_response["choices"].append(
                {"index": index, "message": {"content": "", "role": ""}}
            )
        complete_choice = complete_response.get("choices")[index]
        if choice.get("finish_reason"):
            complete_choice["finish_reason"] = choice.get("finish_reason")

        delta = choice.get("delta")

        if delta and delta.get("content"):
            complete_choice["message"]["content"] += delta.get("content")
        if delta and delta.get("role"):
            complete_choice["message"]["role"] = delta.get("role")<|MERGE_RESOLUTION|>--- conflicted
+++ resolved
@@ -294,18 +294,11 @@
 def _set_choice_counter_metrics(choice_counter, choices, shared_attributes):
     choice_counter.add(len(choices), attributes=shared_attributes)
     for choice in choices:
-<<<<<<< HEAD
-        attributes_with_reason = {
-            **shared_attributes,
-            SpanAttributes.LLM_RESPONSE_FINISH_REASON: choice["finish_reason"],
-        }
-=======
         attributes_with_reason = {**shared_attributes}
         if choice.get("finish_reason"):
-            attributes_with_reason["llm.response.finish_reason"] = choice.get(
-                "finish_reason"
-            )
->>>>>>> be8450aa
+            attributes_with_reason[SpanAttributes.LLM_RESPONSE_FINISH_REASON] = (
+                choice.get("finish_reason")
+            )
         choice_counter.add(1, attributes=attributes_with_reason)
 
 
