import logging
import time

from opentelemetry import context as context_api
from opentelemetry.metrics import Counter, Histogram
from opentelemetry.semconv.ai import SpanAttributes, LLMRequestTypeValues

from opentelemetry.instrumentation.utils import _SUPPRESS_INSTRUMENTATION_KEY
from opentelemetry.instrumentation.openai.utils import (
    _with_tracer_wrapper,
    start_as_current_span_async,
    _with_embeddings_telemetry_wrapper,
)
from opentelemetry.instrumentation.openai.shared import (
    _set_client_attributes,
    _set_request_attributes,
    _set_span_attribute,
    _set_response_attributes,
    should_send_prompts,
    model_as_dict,
    _get_openai_base_url,
    OPENAI_LLM_USAGE_TOKEN_TYPES,
)

from opentelemetry.instrumentation.openai.utils import is_openai_v1

from opentelemetry.trace import SpanKind

SPAN_NAME = "openai.embeddings"
LLM_REQUEST_TYPE = LLMRequestTypeValues.EMBEDDING

logger = logging.getLogger(__name__)


@_with_embeddings_telemetry_wrapper
def embeddings_wrapper(tracer,
                       token_counter: Counter,
                       vector_size_counter: Counter,
                       duration_histogram: Histogram,
                       exception_counter: Counter,
                       wrapped, instance, args, kwargs):
    if context_api.get_value(_SUPPRESS_INSTRUMENTATION_KEY):
        return wrapped(*args, **kwargs)

    with tracer.start_as_current_span(
        name=SPAN_NAME,
        kind=SpanKind.CLIENT,
        attributes={SpanAttributes.LLM_REQUEST_TYPE: LLM_REQUEST_TYPE.value},
    ) as span:
<<<<<<< HEAD
        _handle_request(span, kwargs)

        try:
            # record time for duration
            start_time = time.time()
            response = wrapped(*args, **kwargs)
            end_time = time.time()
        except Exception as e:  # pylint: disable=broad-except
            end_time = time.time()
            duration = end_time - start_time if 'start_time' in locals() else 0
            attributes = {
                "error.type": e.__class__.__name__,
            }

            # if there are legal duration, record it
            if duration > 0 and duration_histogram:
                duration_histogram.record(duration, attributes=attributes)
            if exception_counter:
                exception_counter.add(1, attributes=attributes)

            raise e

        duration = end_time - start_time

        _handle_response(response, span, token_counter, vector_size_counter, duration_histogram, duration)
=======
        _handle_request(span, kwargs, instance)
        response = wrapped(*args, **kwargs)
        _handle_response(response, span)
>>>>>>> bb9b983a

        return response


@_with_tracer_wrapper
async def aembeddings_wrapper(tracer, wrapped, instance, args, kwargs):
    if context_api.get_value(_SUPPRESS_INSTRUMENTATION_KEY):
        return wrapped(*args, **kwargs)

    async with start_as_current_span_async(
            tracer=tracer,
            name=SPAN_NAME,
            kind=SpanKind.CLIENT,
            attributes={SpanAttributes.LLM_REQUEST_TYPE: LLM_REQUEST_TYPE.value},
    ) as span:
        _handle_request(span, kwargs, instance)
        response = await wrapped(*args, **kwargs)
        _handle_response(response, span)

        return response


def _handle_request(span, kwargs, instance):
    _set_request_attributes(span, kwargs)
    if should_send_prompts():
        _set_prompts(span, kwargs.get("input"))
    _set_client_attributes(span, instance)


def _handle_response(response, span, token_counter=None, vector_size_counter=None, duration_histogram=None,
                     duration=None):
    if is_openai_v1():
        response_dict = model_as_dict(response)
    else:
        response_dict = response
    # metrics record
    _set_embeddings_metrics(token_counter, vector_size_counter, duration_histogram, response_dict, duration)
    # span attributes
    _set_response_attributes(span, response_dict)


def _set_embeddings_metrics(token_counter, vector_size_counter, duration_histogram, response_dict, duration):
    shared_attributes = {
        "llm.response.model": response_dict.get("model") or None,
        "server.address": _get_openai_base_url(),
    }

    # token count metrics
    usage = response_dict.get("usage")
    if usage and token_counter:
        for name, val in usage.items():
            if name in OPENAI_LLM_USAGE_TOKEN_TYPES:
                attributes_with_token_type = {**shared_attributes, "llm.usage.token_type": name.split('_')[0]}
                token_counter.add(val, attributes=attributes_with_token_type)

    # vec size metrics
    # should use counter for vector_size?
    vec_embedding = (response_dict.get("data") or [{}])[0].get("embedding", [])
    vec_size = len(vec_embedding)
    if vector_size_counter:
        vector_size_counter.add(vec_size, attributes=shared_attributes)

    # duration metrics
    if duration and isinstance(duration, (float, int)) and duration_histogram:
        duration_histogram.record(duration, attributes=shared_attributes)


def _set_prompts(span, prompt):
    if not span.is_recording() or not prompt:
        return

    try:
        if isinstance(prompt, list):
            for i, p in enumerate(prompt):
                _set_span_attribute(
                    span, f"{SpanAttributes.LLM_PROMPTS}.{i}.content", p
                )
        else:
            _set_span_attribute(
                span,
                f"{SpanAttributes.LLM_PROMPTS}.0.content",
                prompt,
            )
    except Exception as ex:  # pylint: disable=broad-except
        logger.warning("Failed to set prompts for openai span, error: %s", str(ex))<|MERGE_RESOLUTION|>--- conflicted
+++ resolved
@@ -47,8 +47,9 @@
         kind=SpanKind.CLIENT,
         attributes={SpanAttributes.LLM_REQUEST_TYPE: LLM_REQUEST_TYPE.value},
     ) as span:
-<<<<<<< HEAD
-        _handle_request(span, kwargs)
+        _handle_request(span, kwargs, instance)
+        response = wrapped(*args, **kwargs)
+        _handle_response(response, span)
 
         try:
             # record time for duration
@@ -73,11 +74,6 @@
         duration = end_time - start_time
 
         _handle_response(response, span, token_counter, vector_size_counter, duration_histogram, duration)
-=======
-        _handle_request(span, kwargs, instance)
-        response = wrapped(*args, **kwargs)
-        _handle_response(response, span)
->>>>>>> bb9b983a
 
         return response
 
