from typing import Callable, Optional

from opentelemetry._events import EventLogger


class Config:
    use_legacy_attributes = True
    emit_prompt_events = True
    emit_completion_events = True
    enrich_token_usage = False
    enrich_assistant = False
    exception_logger = None
    get_common_metrics_attributes: Callable[[], dict] = lambda: {}
    upload_base64_image: Callable[[str, str, str], str] = (
        lambda trace_id, span_id, base64_image_url: str
    )
<<<<<<< HEAD
    enable_trace_context_propagation: bool = True
    use_legacy_attributes = True
    event_logger: Optional[EventLogger] = None
=======
    enable_trace_context_propagation: bool = True
>>>>>>> 502f1ab2
<|MERGE_RESOLUTION|>--- conflicted
+++ resolved
@@ -14,10 +14,6 @@
     upload_base64_image: Callable[[str, str, str], str] = (
         lambda trace_id, span_id, base64_image_url: str
     )
-<<<<<<< HEAD
     enable_trace_context_propagation: bool = True
     use_legacy_attributes = True
-    event_logger: Optional[EventLogger] = None
-=======
-    enable_trace_context_propagation: bool = True
->>>>>>> 502f1ab2
+    event_logger: Optional[EventLogger] = None