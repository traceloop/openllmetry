--- conflicted
+++ resolved
@@ -67,7 +67,6 @@
 
 @pytest.mark.vcr
 def test_completion_streaming(exporter, openai_client):
-<<<<<<< HEAD
     # set os env for token usage record in stream mode
     original_value = os.environ.get("TRACELOOP_STREAM_TOKEN_USAGE")
     os.environ["TRACELOOP_STREAM_TOKEN_USAGE"] = "true"
@@ -92,7 +91,9 @@
             == "Tell me a joke about opentelemetry"
         )
         assert open_ai_span.attributes.get("llm.completions.0.content")
-        assert open_ai_span.attributes.get("openai.api_base") == "https://api.openai.com/v1/"
+        assert (
+            open_ai_span.attributes.get("openai.api_base") == "https://api.openai.com/v1/"
+        )
 
         # check token usage attributes for stream
         completion_tokens = open_ai_span.attributes.get("llm.usage.completion_tokens")
@@ -106,30 +107,6 @@
             del os.environ["TRACELOOP_STREAM_TOKEN_USAGE"]
         else:
             os.environ["TRACELOOP_STREAM_TOKEN_USAGE"] = original_value
-=======
-    response = openai_client.completions.create(
-        model="davinci-002",
-        prompt="Tell me a joke about opentelemetry",
-        stream=True,
-    )
-
-    for _ in response:
-        pass
-
-    spans = exporter.get_finished_spans()
-    assert [span.name for span in spans] == [
-        "openai.completion",
-    ]
-    open_ai_span = spans[0]
-    assert (
-        open_ai_span.attributes["llm.prompts.0.user"]
-        == "Tell me a joke about opentelemetry"
-    )
-    assert open_ai_span.attributes.get("llm.completions.0.content")
-    assert (
-        open_ai_span.attributes.get("openai.api_base") == "https://api.openai.com/v1/"
-    )
->>>>>>> 373f5c72
 
 
 @pytest.mark.vcr
