import os

import pytest


@pytest.mark.vcr
def test_chat(exporter, openai_client, vcr):
    openai_client.chat.completions.create(
        model="gpt-3.5-turbo",
        messages=[{"role": "user", "content": "Tell me a joke about opentelemetry"}],
    )

    spans = exporter.get_finished_spans()

    assert [span.name for span in spans] == [
        "openai.chat",
    ]
    open_ai_span = spans[0]
    assert (
        open_ai_span.attributes["llm.prompts.0.content"]
        == "Tell me a joke about opentelemetry"
    )
    assert open_ai_span.attributes.get("llm.completions.0.content")
    assert (
        open_ai_span.attributes.get("openai.api_base") == "https://api.openai.com/v1/"
    )
    assert open_ai_span.attributes.get("llm.is_streaming") is False


@pytest.mark.vcr
def test_chat_streaming(exporter, openai_client, vcr):
<<<<<<< HEAD
    # set os env for token usage record in stream mode
    original_value = os.environ.get("TRACELOOP_STREAM_TOKEN_USAGE")
    os.environ["TRACELOOP_STREAM_TOKEN_USAGE"] = "true"

    try:
        response = openai_client.chat.completions.create(
            model="gpt-3.5-turbo",
            messages=[{"role": "user", "content": "Tell me a joke about opentelemetry"}],
            stream=True,
        )

        for _ in response:
            pass

        spans = exporter.get_finished_spans()
        assert [span.name for span in spans] == [
            "openai.chat",
        ]
        open_ai_span = spans[0]
        assert (
            open_ai_span.attributes["llm.prompts.0.content"]
            == "Tell me a joke about opentelemetry"
        )
        assert open_ai_span.attributes.get("llm.completions.0.content")
        assert open_ai_span.attributes.get("openai.api_base") == "https://api.openai.com/v1/"

        # check token usage attributes for stream
        completion_tokens = open_ai_span.attributes.get("llm.usage.completion_tokens")
        prompt_tokens = open_ai_span.attributes.get("llm.usage.prompt_tokens")
        total_tokens = open_ai_span.attributes.get("llm.usage.total_tokens")
        assert completion_tokens and prompt_tokens and total_tokens
        assert completion_tokens + prompt_tokens == total_tokens

    finally:
        # unset env
        if original_value is None:
            del os.environ["TRACELOOP_STREAM_TOKEN_USAGE"]
        else:
            os.environ["TRACELOOP_STREAM_TOKEN_USAGE"] = original_value
=======
    response = openai_client.chat.completions.create(
        model="gpt-3.5-turbo",
        messages=[{"role": "user", "content": "Tell me a joke about opentelemetry"}],
        stream=True,
    )

    chunk_count = 0
    for _ in response:
        chunk_count += 1

    spans = exporter.get_finished_spans()

    assert [span.name for span in spans] == [
        "openai.chat",
    ]
    open_ai_span = spans[0]
    assert (
        open_ai_span.attributes["llm.prompts.0.content"]
        == "Tell me a joke about opentelemetry"
    )
    assert open_ai_span.attributes.get("llm.completions.0.content")
    assert (
        open_ai_span.attributes.get("openai.api_base") == "https://api.openai.com/v1/"
    )
    assert open_ai_span.attributes.get("llm.is_streaming") is True

    events = open_ai_span.events
    assert len(events) == chunk_count
>>>>>>> 373f5c72
<|MERGE_RESOLUTION|>--- conflicted
+++ resolved
@@ -29,7 +29,6 @@
 
 @pytest.mark.vcr
 def test_chat_streaming(exporter, openai_client, vcr):
-<<<<<<< HEAD
     # set os env for token usage record in stream mode
     original_value = os.environ.get("TRACELOOP_STREAM_TOKEN_USAGE")
     os.environ["TRACELOOP_STREAM_TOKEN_USAGE"] = "true"
@@ -41,10 +40,12 @@
             stream=True,
         )
 
+        chunk_count = 0
         for _ in response:
-            pass
+            chunk_count += 1
 
         spans = exporter.get_finished_spans()
+
         assert [span.name for span in spans] == [
             "openai.chat",
         ]
@@ -54,7 +55,13 @@
             == "Tell me a joke about opentelemetry"
         )
         assert open_ai_span.attributes.get("llm.completions.0.content")
-        assert open_ai_span.attributes.get("openai.api_base") == "https://api.openai.com/v1/"
+        assert (
+            open_ai_span.attributes.get("openai.api_base") == "https://api.openai.com/v1/"
+        )
+        assert open_ai_span.attributes.get("llm.is_streaming") is True
+
+        events = open_ai_span.events
+        assert len(events) == chunk_count
 
         # check token usage attributes for stream
         completion_tokens = open_ai_span.attributes.get("llm.usage.completion_tokens")
@@ -68,34 +75,4 @@
         if original_value is None:
             del os.environ["TRACELOOP_STREAM_TOKEN_USAGE"]
         else:
-            os.environ["TRACELOOP_STREAM_TOKEN_USAGE"] = original_value
-=======
-    response = openai_client.chat.completions.create(
-        model="gpt-3.5-turbo",
-        messages=[{"role": "user", "content": "Tell me a joke about opentelemetry"}],
-        stream=True,
-    )
-
-    chunk_count = 0
-    for _ in response:
-        chunk_count += 1
-
-    spans = exporter.get_finished_spans()
-
-    assert [span.name for span in spans] == [
-        "openai.chat",
-    ]
-    open_ai_span = spans[0]
-    assert (
-        open_ai_span.attributes["llm.prompts.0.content"]
-        == "Tell me a joke about opentelemetry"
-    )
-    assert open_ai_span.attributes.get("llm.completions.0.content")
-    assert (
-        open_ai_span.attributes.get("openai.api_base") == "https://api.openai.com/v1/"
-    )
-    assert open_ai_span.attributes.get("llm.is_streaming") is True
-
-    events = open_ai_span.events
-    assert len(events) == chunk_count
->>>>>>> 373f5c72
+            os.environ["TRACELOOP_STREAM_TOKEN_USAGE"] = original_value