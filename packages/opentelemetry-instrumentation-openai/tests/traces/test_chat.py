--- conflicted
+++ resolved
@@ -37,12 +37,8 @@
         open_ai_span.attributes[f"{GenAIAttributes.GEN_AI_PROMPT}.0.content"]
         == "Tell me a joke about opentelemetry"
     )
-<<<<<<< HEAD
-    assert open_ai_span.attributes.get(f"{GenAIAttributes.GEN_AI_COMPLETION}.0.content")
-=======
     assert open_ai_span.attributes.get(
-        f"{SpanAttributes.LLM_COMPLETIONS}.0.content")
->>>>>>> 335bc2e2
+        f"{GenAIAttributes.GEN_AI_COMPLETION}.0.content")
     assert (
         open_ai_span.attributes.get(SpanAttributes.LLM_OPENAI_API_BASE)
         == "https://api.openai.com/v1/"
@@ -630,12 +626,8 @@
         open_ai_span.attributes[f"{GenAIAttributes.GEN_AI_PROMPT}.0.content"]
         == "Tell me a joke about opentelemetry"
     )
-<<<<<<< HEAD
-    assert open_ai_span.attributes.get(f"{GenAIAttributes.GEN_AI_COMPLETION}.0.content")
-=======
     assert open_ai_span.attributes.get(
-        f"{SpanAttributes.LLM_COMPLETIONS}.0.content")
->>>>>>> 335bc2e2
+        f"{SpanAttributes.GEN_AI_COMPLETION}.0.content")
     assert (
         open_ai_span.attributes.get(SpanAttributes.LLM_OPENAI_API_BASE)
         == "http://localhost:5002/v1/"
@@ -647,18 +639,9 @@
     assert len(events) > 0
 
     # check token usage attributes for stream
-    completion_tokens = open_ai_span.attributes.get(
-        GenAIAttributes.GEN_AI_USAGE_OUTPUT_TOKENS
-    )
-<<<<<<< HEAD
+    completion_tokens = open_ai_span.attributes.get(GenAIAttributes.GEN_AI_USAGE_OUTPUT_TOKENS)
     prompt_tokens = open_ai_span.attributes.get(GenAIAttributes.GEN_AI_USAGE_INPUT_TOKENS)
     total_tokens = open_ai_span.attributes.get(SpanAttributes.LLM_USAGE_TOTAL_TOKENS)
-=======
-    prompt_tokens = open_ai_span.attributes.get(
-        SpanAttributes.LLM_USAGE_PROMPT_TOKENS)
-    total_tokens = open_ai_span.attributes.get(
-        SpanAttributes.LLM_USAGE_TOTAL_TOKENS)
->>>>>>> 335bc2e2
     assert completion_tokens and prompt_tokens and total_tokens
     # When OpenAI API provides token usage, check that the sum of completion and prompt tokens equals total tokens
     assert completion_tokens + prompt_tokens == total_tokens
@@ -704,23 +687,12 @@
     assert len(events) == chunk_count
 
     # check token usage attributes for stream
-    completion_tokens = open_ai_span.attributes.get(
-        GenAIAttributes.GEN_AI_USAGE_OUTPUT_TOKENS
-    )
-<<<<<<< HEAD
+    completion_tokens = open_ai_span.attributes.get(GenAIAttributes.GEN_AI_USAGE_OUTPUT_TOKENS)
     prompt_tokens = open_ai_span.attributes.get(GenAIAttributes.GEN_AI_USAGE_INPUT_TOKENS)
     total_tokens = open_ai_span.attributes.get(SpanAttributes.LLM_USAGE_TOTAL_TOKENS)
-    assert completion_tokens and prompt_tokens and total_tokens
-    assert completion_tokens + prompt_tokens == total_tokens
-=======
-    prompt_tokens = open_ai_span.attributes.get(
-        SpanAttributes.LLM_USAGE_PROMPT_TOKENS)
-    total_tokens = open_ai_span.attributes.get(
-        SpanAttributes.LLM_USAGE_TOTAL_TOKENS)
     # Only assert token usage if API provides it (modern OpenAI API includes usage in streaming)
     if completion_tokens and prompt_tokens and total_tokens:
         assert completion_tokens + prompt_tokens == total_tokens
->>>>>>> 335bc2e2
     assert (
         open_ai_span.attributes.get("gen_ai.response.id")
         == "chatcmpl-908MECg5dMyTTbJEltubwQXeeWlBA"
@@ -782,22 +754,11 @@
     assert len(events) == chunk_count
 
     # check token usage attributes for stream (optional, depends on API support)
-    completion_tokens = open_ai_span.attributes.get(
-        GenAIAttributes.GEN_AI_USAGE_OUTPUT_TOKENS
-    )
-<<<<<<< HEAD
+    completion_tokens = open_ai_span.attributes.get(GenAIAttributes.GEN_AI_USAGE_OUTPUT_TOKENS)
     prompt_tokens = open_ai_span.attributes.get(GenAIAttributes.GEN_AI_USAGE_INPUT_TOKENS)
     total_tokens = open_ai_span.attributes.get(SpanAttributes.LLM_USAGE_TOTAL_TOKENS)
-    assert completion_tokens and prompt_tokens and total_tokens
-    assert completion_tokens + prompt_tokens == total_tokens
-=======
-    prompt_tokens = open_ai_span.attributes.get(
-        SpanAttributes.LLM_USAGE_PROMPT_TOKENS)
-    total_tokens = open_ai_span.attributes.get(
-        SpanAttributes.LLM_USAGE_TOTAL_TOKENS)
     if completion_tokens and prompt_tokens and total_tokens:
         assert completion_tokens + prompt_tokens == total_tokens
->>>>>>> 335bc2e2
     assert (
         open_ai_span.attributes.get("gen_ai.response.id")
         == "chatcmpl-908MECg5dMyTTbJEltubwQXeeWlBA"
@@ -841,12 +802,7 @@
         open_ai_span.attributes[f"{GenAIAttributes.GEN_AI_PROMPT}.0.content"]
         == "Tell me a joke about opentelemetry"
     )
-<<<<<<< HEAD
     assert open_ai_span.attributes.get(f"{GenAIAttributes.GEN_AI_COMPLETION}.0.content")
-=======
-    assert open_ai_span.attributes.get(
-        f"{SpanAttributes.LLM_COMPLETIONS}.0.content")
->>>>>>> 335bc2e2
     assert (
         open_ai_span.attributes.get(SpanAttributes.LLM_OPENAI_API_BASE)
         == "https://api.openai.com/v1/"
@@ -860,19 +816,10 @@
     completion_tokens = open_ai_span.attributes.get(
         GenAIAttributes.GEN_AI_USAGE_OUTPUT_TOKENS
     )
-<<<<<<< HEAD
     prompt_tokens = open_ai_span.attributes.get(GenAIAttributes.GEN_AI_USAGE_INPUT_TOKENS)
     total_tokens = open_ai_span.attributes.get(SpanAttributes.LLM_USAGE_TOTAL_TOKENS)
-    assert completion_tokens and prompt_tokens and total_tokens
-    assert completion_tokens + prompt_tokens == total_tokens
-=======
-    prompt_tokens = open_ai_span.attributes.get(
-        SpanAttributes.LLM_USAGE_PROMPT_TOKENS)
-    total_tokens = open_ai_span.attributes.get(
-        SpanAttributes.LLM_USAGE_TOTAL_TOKENS)
     if completion_tokens and prompt_tokens and total_tokens:
         assert completion_tokens + prompt_tokens == total_tokens
->>>>>>> 335bc2e2
     assert (
         open_ai_span.attributes.get("gen_ai.response.id")
         == "chatcmpl-9AGW3t9akkLW9f5f93B7mOhiqhNMC"
@@ -919,19 +866,10 @@
     completion_tokens = open_ai_span.attributes.get(
         GenAIAttributes.GEN_AI_USAGE_OUTPUT_TOKENS
     )
-<<<<<<< HEAD
     prompt_tokens = open_ai_span.attributes.get(GenAIAttributes.GEN_AI_USAGE_INPUT_TOKENS)
     total_tokens = open_ai_span.attributes.get(SpanAttributes.LLM_USAGE_TOTAL_TOKENS)
-    assert completion_tokens and prompt_tokens and total_tokens
-    assert completion_tokens + prompt_tokens == total_tokens
-=======
-    prompt_tokens = open_ai_span.attributes.get(
-        SpanAttributes.LLM_USAGE_PROMPT_TOKENS)
-    total_tokens = open_ai_span.attributes.get(
-        SpanAttributes.LLM_USAGE_TOTAL_TOKENS)
     if completion_tokens and prompt_tokens and total_tokens:
         assert completion_tokens + prompt_tokens == total_tokens
->>>>>>> 335bc2e2
     assert (
         open_ai_span.attributes.get("gen_ai.response.id")
         == "chatcmpl-9AGW3t9akkLW9f5f93B7mOhiqhNMC"
@@ -995,19 +933,10 @@
     completion_tokens = open_ai_span.attributes.get(
         GenAIAttributes.GEN_AI_USAGE_OUTPUT_TOKENS
     )
-<<<<<<< HEAD
     prompt_tokens = open_ai_span.attributes.get(GenAIAttributes.GEN_AI_USAGE_INPUT_TOKENS)
     total_tokens = open_ai_span.attributes.get(SpanAttributes.LLM_USAGE_TOTAL_TOKENS)
-    assert completion_tokens and prompt_tokens and total_tokens
-    assert completion_tokens + prompt_tokens == total_tokens
-=======
-    prompt_tokens = open_ai_span.attributes.get(
-        SpanAttributes.LLM_USAGE_PROMPT_TOKENS)
-    total_tokens = open_ai_span.attributes.get(
-        SpanAttributes.LLM_USAGE_TOTAL_TOKENS)
     if completion_tokens and prompt_tokens and total_tokens:
         assert completion_tokens + prompt_tokens == total_tokens
->>>>>>> 335bc2e2
     assert (
         open_ai_span.attributes.get("gen_ai.response.id")
         == "chatcmpl-9AGW3t9akkLW9f5f93B7mOhiqhNMC"
@@ -1662,9 +1591,9 @@
         SpanAttributes.LLM_REQUEST_TYPE) == "chat"
 
     assert open_ai_span.attributes.get(
-        f"{SpanAttributes.LLM_PROMPTS}.0.content") == "Tell me a joke about opentelemetry"
+        f"{GenAIAttributes.GEN_AI_PROMPT}.0.content") == "Tell me a joke about opentelemetry"
     assert open_ai_span.attributes.get(
-        f"{SpanAttributes.LLM_PROMPTS}.0.role") == "user"
+        f"{GenAIAttributes.GEN_AI_PROMPT}.0.role") == "user"
 
     # Verify duration metric was recorded even without consuming the stream
     metrics_data = reader.get_metrics_data()
