--- conflicted
+++ resolved
@@ -75,142 +75,110 @@
 
 
 @pytest.mark.vcr
-<<<<<<< HEAD
-def test_chat_completion_metrics_stream(metrics_test_context, openai_client):
-    # set os env for token usage record in stream mode
+def test_chat_streaming_metrics(metrics_test_context, openai_client):
     original_value = os.environ.get("TRACELOOP_STREAM_TOKEN_USAGE")
     os.environ["TRACELOOP_STREAM_TOKEN_USAGE"] = "true"
 
     try:
         provider, reader = metrics_test_context
 
-        _ = openai_client.chat.completions.create(
+        response = openai_client.chat.completions.create(
             model="gpt-3.5-turbo",
-            messages=[{"role": "user", "content": "Tell me a joke about opentelemetry"}],
+            messages=[
+                {
+                    "role": "system",
+                    "content": "You are a poetic assistant, skilled in explaining complex programming concepts with "
+                    "creative flair.",
+                },
+                {
+                    "role": "user",
+                    "content": "Compose a poem that explains the concept of recursion in programming.",
+                },
+            ],
             stream=True,
         )
+
+        for _ in response:
+            pass
 
         metrics_data = reader.get_metrics_data()
         resource_metrics = metrics_data.resource_metrics
         assert len(resource_metrics) > 0
 
-        found_token_metric = None
+        found_token_metric = False
+        found_choice_metric = False
+        found_duration_metric = False
+        found_time_to_first_token_metric = False
+        found_time_to_generate_metric = False
 
         for rm in resource_metrics:
             for sm in rm.scope_metrics:
                 for metric in sm.metrics:
 
-                    if metric.name == 'llm.openai.chat_completions.tokens':
+                    if metric.name == "llm.openai.chat_completions.tokens":
                         found_token_metric = True
                         for data_point in metric.data.data_points:
-                            assert data_point.attributes['llm.usage.token_type'] in ['completion', 'prompt']
-                            assert len(data_point.attributes['server.address']) > 0
+                            assert data_point.attributes["llm.usage.token_type"] in [
+                                "completion",
+                                "prompt",
+                            ]
+                            assert len(data_point.attributes["server.address"]) > 0
                             assert data_point.value > 0
 
+                    if metric.name == "llm.openai.chat_completions.choices":
+                        found_choice_metric = True
+                        for data_point in metric.data.data_points:
+                            assert data_point.value >= 1
+                            assert len(data_point.attributes["server.address"]) > 0
+
+                    if metric.name == "llm.openai.chat_completions.duration":
+                        found_duration_metric = True
+                        assert any(
+                            data_point.count > 0 for data_point in metric.data.data_points
+                        )
+                        assert any(
+                            data_point.sum > 0 for data_point in metric.data.data_points
+                        )
+                        assert all(
+                            len(data_point.attributes["server.address"]) > 0
+                            for data_point in metric.data.data_points
+                        )
+
+                    if (
+                        metric.name
+                        == "llm.openai.chat_completions.streaming_time_to_first_token"
+                    ):
+                        found_time_to_first_token_metric = True
+                        assert any(
+                            data_point.count > 0 for data_point in metric.data.data_points
+                        )
+                        assert any(
+                            data_point.sum > 0 for data_point in metric.data.data_points
+                        )
+
+                    if (
+                        metric.name
+                        == "llm.openai.chat_completions.streaming_time_to_generate"
+                    ):
+                        found_time_to_generate_metric = True
+                        assert any(
+                            data_point.count > 0 for data_point in metric.data.data_points
+                        )
+                        assert any(
+                            data_point.sum > 0 for data_point in metric.data.data_points
+                        )
+
         assert found_token_metric is True
-
+        assert found_choice_metric is True
+        assert found_duration_metric is True
+        assert found_time_to_first_token_metric is True
+        assert found_time_to_generate_metric is True
     finally:
         # unset env
         if original_value is None:
             del os.environ["TRACELOOP_STREAM_TOKEN_USAGE"]
         else:
             os.environ["TRACELOOP_STREAM_TOKEN_USAGE"] = original_value
-=======
-def test_chat_streaming_metrics(metrics_test_context, openai_client):
-    provider, reader = metrics_test_context
-
-    response = openai_client.chat.completions.create(
-        model="gpt-3.5-turbo",
-        messages=[
-            {
-                "role": "system",
-                "content": "You are a poetic assistant, skilled in explaining complex programming concepts with "
-                "creative flair.",
-            },
-            {
-                "role": "user",
-                "content": "Compose a poem that explains the concept of recursion in programming.",
-            },
-        ],
-        stream=True,
-    )
-
-    for _ in response:
-        pass
-
-    metrics_data = reader.get_metrics_data()
-    resource_metrics = metrics_data.resource_metrics
-    assert len(resource_metrics) > 0
-
-    found_token_metric = False
-    found_choice_metric = False
-    found_duration_metric = False
-    found_time_to_first_token_metric = False
-    found_time_to_generate_metric = False
-
-    for rm in resource_metrics:
-        for sm in rm.scope_metrics:
-            for metric in sm.metrics:
-
-                if metric.name == "llm.openai.chat_completions.tokens":
-                    found_token_metric = True
-                    for data_point in metric.data.data_points:
-                        assert data_point.attributes["llm.usage.token_type"] in [
-                            "completion",
-                            "prompt",
-                        ]
-                        assert len(data_point.attributes["server.address"]) > 0
-                        assert data_point.value > 0
-
-                if metric.name == "llm.openai.chat_completions.choices":
-                    found_choice_metric = True
-                    for data_point in metric.data.data_points:
-                        assert data_point.value >= 1
-                        assert len(data_point.attributes["server.address"]) > 0
-
-                if metric.name == "llm.openai.chat_completions.duration":
-                    found_duration_metric = True
-                    assert any(
-                        data_point.count > 0 for data_point in metric.data.data_points
-                    )
-                    assert any(
-                        data_point.sum > 0 for data_point in metric.data.data_points
-                    )
-                    assert all(
-                        len(data_point.attributes["server.address"]) > 0
-                        for data_point in metric.data.data_points
-                    )
-
-                if (
-                    metric.name
-                    == "llm.openai.chat_completions.streaming_time_to_first_token"
-                ):
-                    found_time_to_first_token_metric = True
-                    assert any(
-                        data_point.count > 0 for data_point in metric.data.data_points
-                    )
-                    assert any(
-                        data_point.sum > 0 for data_point in metric.data.data_points
-                    )
-
-                if (
-                    metric.name
-                    == "llm.openai.chat_completions.streaming_time_to_generate"
-                ):
-                    found_time_to_generate_metric = True
-                    assert any(
-                        data_point.count > 0 for data_point in metric.data.data_points
-                    )
-                    assert any(
-                        data_point.sum > 0 for data_point in metric.data.data_points
-                    )
-
-    assert found_token_metric is True
-    assert found_choice_metric is True
-    assert found_duration_metric is True
-    assert found_time_to_first_token_metric is True
-    assert found_time_to_generate_metric is True
->>>>>>> 373f5c72
 
 
 @pytest.mark.vcr
