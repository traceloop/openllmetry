--- conflicted
+++ resolved
@@ -216,13 +216,8 @@
                     )
                     # Add `deepseek-chat` to the list of models since it's a alternative to OpenAI API
                     assert str(
-<<<<<<< HEAD
                         data_point.attributes[GenAIAttributes.GEN_AI_RESPONSE_MODEL]
-                    ) in ("gpt-3.5-turbo", "gpt-3.5-turbo-0125", "gpt-4o-2024-08-06")
-=======
-                        data_point.attributes[SpanAttributes.LLM_RESPONSE_MODEL]
                     ) in ("gpt-3.5-turbo", "gpt-3.5-turbo-0125", "gpt-4o-2024-08-06", "deepseek-chat")
->>>>>>> 335bc2e2
                     assert data_point.attributes["gen_ai.operation.name"] == "chat"
                     assert data_point.attributes["server.address"] != ""
 
