"""Hook-based instrumentation for OpenAI Agents using the SDK's native callback system."""

from typing import Dict, Any
import json
import time
from collections import OrderedDict
from opentelemetry.trace import Tracer, Status, StatusCode, SpanKind, get_current_span, set_span_in_context
from opentelemetry import context
from opentelemetry.semconv_ai import SpanAttributes, TraceloopSpanKindValues
<<<<<<< HEAD
from opentelemetry.semconv._incubating.attributes import (
    gen_ai_attributes as GenAIAttributes
)
=======
from opentelemetry.semconv._incubating.attributes.gen_ai_attributes import GEN_AI_COMPLETION, GEN_AI_AGENT_NAME
>>>>>>> 09cd046c
from agents.tracing.processors import TracingProcessor
from .utils import dont_throw

from traceloop.sdk.tracing import set_agent_name


class OpenTelemetryTracingProcessor(TracingProcessor):
    """
    A tracing processor that creates OpenTelemetry spans for OpenAI Agents.

    This processor uses the OpenAI Agents SDK's native callback system to create
    proper OpenTelemetry spans with correct hierarchy and lifecycle management.
    """

    def __init__(self, tracer: Tracer):
        self.tracer = tracer
        self._root_spans: Dict[str, Any] = {}  # trace_id -> root span
        self._otel_spans: Dict[str, Any] = {}  # agents span -> otel span
        self._span_contexts: Dict[str, Any] = {}  # agents span -> context token
        self._last_model_settings: Dict[str, Any] = {}
        self._reverse_handoffs_dict: OrderedDict[str, str] = OrderedDict()

    @dont_throw
    def on_trace_start(self, trace):
        """Called when a new trace starts - create workflow span."""
        # Create a root "Agent Workflow" span for the entire trace
        workflow_span = self.tracer.start_span(
            "Agent Workflow",
            kind=SpanKind.CLIENT,
            attributes={
                SpanAttributes.TRACELOOP_SPAN_KIND: TraceloopSpanKindValues.WORKFLOW.value,
                "gen_ai.system": "openai_agents",
                "gen_ai.workflow.name": "Agent Workflow"
            }
        )
        self._root_spans[trace.trace_id] = workflow_span

    @dont_throw
    def on_trace_end(self, trace):
        """Called when a trace ends - clean up workflow span."""
        if trace.trace_id in self._root_spans:
            workflow_span = self._root_spans[trace.trace_id]
            workflow_span.set_status(Status(StatusCode.OK))
            workflow_span.end()
            del self._root_spans[trace.trace_id]

    @dont_throw
    def on_span_start(self, span):
        """Called when a span starts - create appropriate OpenTelemetry span."""
        from agents import AgentSpanData, HandoffSpanData, FunctionSpanData, GenerationSpanData

        if not span or not hasattr(span, 'span_data'):
            return

        span_data = getattr(span, 'span_data', None)
        if not span_data:
            return
        trace_id = getattr(span, 'trace_id', None)
        parent_context = None
        if trace_id and trace_id in self._root_spans:
            workflow_span = self._root_spans[trace_id]
            parent_context = set_span_in_context(workflow_span)

        otel_span = None

        if isinstance(span_data, AgentSpanData):
            agent_name = getattr(span_data, 'name', None) or "unknown_agent"
            # Set agent name in OpenTelemetry context for propagation to child spans
            set_agent_name(agent_name)

            handoff_parent = None
            trace_id = getattr(span, 'trace_id', None)
            if trace_id:
                handoff_key = f"{agent_name}:{trace_id}"
                if parent_agent_name := self._reverse_handoffs_dict.pop(handoff_key, None):
                    handoff_parent = parent_agent_name

            attributes = {
                SpanAttributes.TRACELOOP_SPAN_KIND: TraceloopSpanKindValues.AGENT.value,
                GEN_AI_AGENT_NAME: agent_name,
                "gen_ai.system": "openai_agents"
            }

            if handoff_parent:
                attributes["gen_ai.agent.handoff_parent"] = handoff_parent

            if hasattr(span_data, 'handoffs') and span_data.handoffs:
                for i, handoff_agent in enumerate(span_data.handoffs):
                    handoff_info = {
                        "name": getattr(handoff_agent, 'name', 'unknown'),
                        "instructions": getattr(handoff_agent, 'instructions', 'No instructions')
                    }
                    attributes[f"openai.agent.handoff{i}"] = json.dumps(handoff_info)

            otel_span = self.tracer.start_span(
                f"{agent_name}.agent",
                kind=SpanKind.CLIENT,
                context=parent_context,
                attributes=attributes
            )

        elif isinstance(span_data, HandoffSpanData):
            from_agent = getattr(span_data, 'from_agent', None)
            to_agent = getattr(span_data, 'to_agent', None)

            from_agent = from_agent or 'unknown'

            to_agent = to_agent or 'unknown'

            trace_id = getattr(span, 'trace_id', None)
            if to_agent and to_agent != 'unknown' and trace_id:
                handoff_key = f"{to_agent}:{trace_id}"
                self._reverse_handoffs_dict[handoff_key] = from_agent

                if len(self._reverse_handoffs_dict) > 1000:
                    self._reverse_handoffs_dict.popitem(last=False)

            from_agent_span = self._find_agent_span(from_agent)
            if from_agent_span:
                parent_context = set_span_in_context(from_agent_span)

            handoff_attributes = {
                SpanAttributes.TRACELOOP_SPAN_KIND: "handoff",
                "gen_ai.system": "openai_agents"
            }

            if from_agent and from_agent != 'unknown':
                handoff_attributes["gen_ai.handoff.from_agent"] = from_agent
                handoff_attributes[GEN_AI_AGENT_NAME] = from_agent
            if to_agent and to_agent != 'unknown':
                handoff_attributes["gen_ai.handoff.to_agent"] = to_agent

            otel_span = self.tracer.start_span(
                f"{from_agent} → {to_agent}.handoff",
                kind=SpanKind.INTERNAL,
                context=parent_context,
                attributes=handoff_attributes
            )

        elif isinstance(span_data, FunctionSpanData):
            tool_name = getattr(span_data, 'name', None) or "unknown_tool"

            current_agent_span = self._find_current_agent_span()
            if current_agent_span:
                parent_context = set_span_in_context(current_agent_span)

            tool_attributes = {
                SpanAttributes.TRACELOOP_SPAN_KIND: TraceloopSpanKindValues.TOOL.value,
                "gen_ai.tool.name": tool_name,
                "gen_ai.system": "openai_agents",
                f"{GenAIAttributes.GEN_AI_COMPLETION}.tool.name": tool_name,
                f"{GenAIAttributes.GEN_AI_COMPLETION}.tool.type": "FunctionTool",
                f"{GenAIAttributes.GEN_AI_COMPLETION}.tool.strict_json_schema": True
            }

            if hasattr(span_data, 'description') and span_data.description:
                # Only use description if it's not a generic class description
                desc = span_data.description
                if desc and not desc.startswith("Represents a Function Span"):
                    tool_attributes[f"{GenAIAttributes.GEN_AI_COMPLETION}.tool.description"] = desc

            otel_span = self.tracer.start_span(
                f"{tool_name}.tool",
                kind=SpanKind.INTERNAL,
                context=parent_context,
                attributes=tool_attributes
            )

        elif type(span_data).__name__ == 'ResponseSpanData':
            current_agent_span = self._find_current_agent_span()
            if current_agent_span:
                parent_context = set_span_in_context(current_agent_span)

            response_attributes = {
                SpanAttributes.LLM_REQUEST_TYPE: "response",
                "gen_ai.system": "openai",
                "gen_ai.operation.name": "response"
            }

            otel_span = self.tracer.start_span(
                "openai.response",
                kind=SpanKind.CLIENT,
                context=parent_context,
                attributes=response_attributes,
                start_time=time.time_ns()
            )

        elif isinstance(span_data, GenerationSpanData):
            current_agent_span = self._find_current_agent_span()
            if current_agent_span:
                parent_context = set_span_in_context(current_agent_span)

            response_attributes = {
                SpanAttributes.LLM_REQUEST_TYPE: "chat",
                "gen_ai.system": "openai",
                "gen_ai.operation.name": "chat"
            }

            otel_span = self.tracer.start_span(
                "openai.response",
                kind=SpanKind.CLIENT,
                context=parent_context,
                attributes=response_attributes,
                start_time=time.time_ns()
            )

        if otel_span:
            self._otel_spans[span] = otel_span
            # Set as current span
            token = context.attach(set_span_in_context(otel_span))
            self._span_contexts[span] = token

    @dont_throw
    def on_span_end(self, span):
        """Called when a span ends - finish OpenTelemetry span."""
        from agents import GenerationSpanData

        if not span or not hasattr(span, 'span_data'):
            return

        if span in self._otel_spans:
            otel_span = self._otel_spans[span]
            span_data = getattr(span, 'span_data', None)
            if span_data and (
                type(span_data).__name__ == 'ResponseSpanData' or isinstance(
                    span_data,
                    GenerationSpanData)):
                # Extract prompt data from input and add to response span using OpenAI semantic conventions
                input_data = getattr(span_data, 'input', [])
                if input_data:
                    for i, message in enumerate(input_data):
                        if hasattr(message, 'role') and hasattr(message, 'content'):
                            otel_span.set_attribute(f"{GenAIAttributes.GEN_AI_PROMPT}.{i}.role", message.role)
                            content = message.content
                            if not isinstance(content, str):
                                content = json.dumps(content)
                            otel_span.set_attribute(f"{GenAIAttributes.GEN_AI_PROMPT}.{i}.content", content)
                        elif isinstance(message, dict):
                            if 'role' in message and 'content' in message:
                                otel_span.set_attribute(f"{GenAIAttributes.GEN_AI_PROMPT}.{i}.role", message['role'])
                                content = message['content']
                                if isinstance(content, dict):
                                    content = json.dumps(content)
                                otel_span.set_attribute(f"{GenAIAttributes.GEN_AI_PROMPT}.{i}.content", content)

                # Add function/tool specifications to the request using OpenAI semantic conventions
                response = getattr(span_data, 'response', None)
                if response and hasattr(response, 'tools') and response.tools:
                    # Extract tool specifications
                    for i, tool in enumerate(response.tools):
                        if hasattr(tool, 'function'):
                            function = tool.function
                            otel_span.set_attribute(
                                f"{SpanAttributes.LLM_REQUEST_FUNCTIONS}.{i}.name", getattr(
                                    function, 'name', ''))
                            otel_span.set_attribute(
                                f"{SpanAttributes.LLM_REQUEST_FUNCTIONS}.{i}.description", getattr(
                                    function, 'description', ''))
                            if hasattr(function, 'parameters'):
                                otel_span.set_attribute(
                                    f"{SpanAttributes.LLM_REQUEST_FUNCTIONS}.{i}.parameters", json.dumps(
                                        function.parameters))
                        elif hasattr(tool, 'name'):
                            # Direct function format
                            otel_span.set_attribute(f"{SpanAttributes.LLM_REQUEST_FUNCTIONS}.{i}.name", tool.name)
                            if hasattr(tool, 'description'):
                                otel_span.set_attribute(
                                    f"{SpanAttributes.LLM_REQUEST_FUNCTIONS}.{i}.description", tool.description)
                            if hasattr(tool, 'parameters'):
                                otel_span.set_attribute(
                                    f"{SpanAttributes.LLM_REQUEST_FUNCTIONS}.{i}.parameters", json.dumps(
                                        tool.parameters))

                if response:
                    # Extract model settings from the response
                    model_settings = {}

                    if hasattr(response, 'temperature') and response.temperature is not None:
                        model_settings['temperature'] = response.temperature
                        otel_span.set_attribute(GenAIAttributes.GEN_AI_REQUEST_TEMPERATURE, response.temperature)

                    if hasattr(response, 'max_output_tokens') and response.max_output_tokens is not None:
                        model_settings['max_tokens'] = response.max_output_tokens
                        otel_span.set_attribute(GenAIAttributes.GEN_AI_REQUEST_MAX_TOKENS, response.max_output_tokens)

                    if hasattr(response, 'top_p') and response.top_p is not None:
                        model_settings['top_p'] = response.top_p
                        otel_span.set_attribute(GenAIAttributes.GEN_AI_REQUEST_TOP_P, response.top_p)

                    if hasattr(response, 'model') and response.model:
                        model_settings['model'] = response.model
                        otel_span.set_attribute("gen_ai.request.model", response.model)

                    # Extract completions and add directly to response span using OpenAI semantic conventions
                    if hasattr(response, 'output') and response.output:
                        for i, output in enumerate(response.output):
                            # Handle different output types
                            if hasattr(output, 'content') and output.content:
                                # Text message with content array (ResponseOutputMessage)
                                content_text = ""
                                for content_item in output.content:
                                    if hasattr(content_item, 'text'):
                                        content_text += content_item.text

                                if content_text:
                                    otel_span.set_attribute(
                                        f"{GenAIAttributes.GEN_AI_COMPLETION}.{i}.content", content_text)
                                    otel_span.set_attribute(
                                        f"{GenAIAttributes.GEN_AI_COMPLETION}.{i}.role", getattr(
                                            output, 'role', 'assistant'))

                            elif hasattr(output, 'name'):
                                # Function/tool call (ResponseFunctionToolCall) - use OpenAI tool call format
                                tool_name = getattr(output, 'name', 'unknown_tool')
                                arguments = getattr(output, 'arguments', '{}')
                                tool_call_id = getattr(output, 'call_id', f"call_{i}")

                                # Set completion with tool call following OpenAI format
                                otel_span.set_attribute(f"{GenAIAttributes.GEN_AI_COMPLETION}.{i}.role", "assistant")
                                otel_span.set_attribute(
                                    f"{GenAIAttributes.GEN_AI_COMPLETION}.{i}.finish_reason", "tool_calls")
                                otel_span.set_attribute(
                                    f"{GenAIAttributes.GEN_AI_COMPLETION}.{i}.tool_calls.0.name", tool_name)
                                otel_span.set_attribute(
                                    f"{GenAIAttributes.GEN_AI_COMPLETION}.{i}.tool_calls.0.arguments", arguments)
                                otel_span.set_attribute(
                                    f"{GenAIAttributes.GEN_AI_COMPLETION}.{i}.tool_calls.0.id", tool_call_id)

                            elif hasattr(output, 'text'):
                                # Direct text content
                                otel_span.set_attribute(f"{GenAIAttributes.GEN_AI_COMPLETION}.{i}.content", output.text)
                                otel_span.set_attribute(
                                    f"{GenAIAttributes.GEN_AI_COMPLETION}.{i}.role", getattr(
                                        output, 'role', 'assistant'))

                            # Add finish reason if available (for non-tool-call cases)
                            if hasattr(response, 'finish_reason') and not hasattr(output, 'name'):
                                otel_span.set_attribute(
                                    f"{GenAIAttributes.GEN_AI_COMPLETION}.{i}.finish_reason", response.finish_reason)

                    # Extract usage data and add directly to response span
                    if hasattr(response, 'usage') and response.usage:
                        usage = response.usage
                        # Try both naming conventions: input_tokens/output_tokens and prompt_tokens/completion_tokens
                        if hasattr(usage, 'input_tokens') and usage.input_tokens is not None:
                            otel_span.set_attribute(GenAIAttributes.GEN_AI_USAGE_INPUT_TOKENS, usage.input_tokens)
                        elif hasattr(usage, 'prompt_tokens') and usage.prompt_tokens is not None:
                            otel_span.set_attribute(GenAIAttributes.GEN_AI_USAGE_INPUT_TOKENS, usage.prompt_tokens)

                        if hasattr(usage, 'output_tokens') and usage.output_tokens is not None:
                            otel_span.set_attribute(GenAIAttributes.GEN_AI_USAGE_OUTPUT_TOKENS, usage.output_tokens)
                        elif hasattr(usage, 'completion_tokens') and usage.completion_tokens is not None:
                            otel_span.set_attribute(GenAIAttributes.GEN_AI_USAGE_OUTPUT_TOKENS, usage.completion_tokens)

                        if hasattr(usage, 'total_tokens') and usage.total_tokens is not None:
                            otel_span.set_attribute(SpanAttributes.LLM_USAGE_TOTAL_TOKENS, usage.total_tokens)

                    # Store model settings to add to the agent span (but NOT prompts/completions)
                    self._last_model_settings = model_settings

            # Legacy fallback for other span types
            elif span_data:
                # Extract prompt data from input and add to response span (legacy support)
                input_data = getattr(span_data, 'input', [])
                if input_data:
                    for i, message in enumerate(input_data):
                        if hasattr(message, 'role') and hasattr(message, 'content'):
                            otel_span.set_attribute(f"gen_ai.prompt.{i}.role", message.role)
                            content = message.content
                            if isinstance(content, dict):
                                content = json.dumps(content)
                            otel_span.set_attribute(f"gen_ai.prompt.{i}.content", content)
                        elif isinstance(message, dict):
                            if 'role' in message and 'content' in message:
                                otel_span.set_attribute(f"gen_ai.prompt.{i}.role", message['role'])
                                content = message['content']
                                if isinstance(content, dict):
                                    content = json.dumps(content)
                                otel_span.set_attribute(f"gen_ai.prompt.{i}.content", content)

                response = getattr(span_data, 'response', None)
                if response:

                    # Extract model settings from the response
                    model_settings = {}

                    if hasattr(response, 'temperature') and response.temperature is not None:
                        model_settings['temperature'] = response.temperature
                        otel_span.set_attribute(GenAIAttributes.GEN_AI_REQUEST_TEMPERATURE, response.temperature)

                    if hasattr(response, 'max_output_tokens') and response.max_output_tokens is not None:
                        model_settings['max_tokens'] = response.max_output_tokens
                        otel_span.set_attribute(GenAIAttributes.GEN_AI_REQUEST_MAX_TOKENS, response.max_output_tokens)

                    if hasattr(response, 'top_p') and response.top_p is not None:
                        model_settings['top_p'] = response.top_p
                        otel_span.set_attribute(GenAIAttributes.GEN_AI_REQUEST_TOP_P, response.top_p)

                    if hasattr(response, 'model') and response.model:
                        model_settings['model'] = response.model
                        otel_span.set_attribute("gen_ai.request.model", response.model)

                    # Extract completions and add directly to response span using OpenAI semantic conventions
                    if hasattr(response, 'output') and response.output:
                        for i, output in enumerate(response.output):
                            # Handle different output types
                            if hasattr(output, 'content') and output.content:
                                # Text message with content array (ResponseOutputMessage)
                                content_text = ""
                                for content_item in output.content:
                                    if hasattr(content_item, 'text'):
                                        content_text += content_item.text

                                if content_text:
                                    otel_span.set_attribute(
                                        f"{GenAIAttributes.GEN_AI_COMPLETION}.{i}.content", content_text)
                                    otel_span.set_attribute(
                                        f"{GenAIAttributes.GEN_AI_COMPLETION}.{i}.role", getattr(
                                            output, 'role', 'assistant'))

                            elif hasattr(output, 'name'):
                                # Function/tool call (ResponseFunctionToolCall) - use OpenAI tool call format
                                tool_name = getattr(output, 'name', 'unknown_tool')
                                arguments = getattr(output, 'arguments', '{}')
                                tool_call_id = getattr(output, 'call_id', f"call_{i}")

                                # Set completion with tool call following OpenAI format
                                otel_span.set_attribute(f"{GenAIAttributes.GEN_AI_COMPLETION}.{i}.role", "assistant")
                                otel_span.set_attribute(
                                    f"{GenAIAttributes.GEN_AI_COMPLETION}.{i}.finish_reason", "tool_calls")
                                otel_span.set_attribute(
                                    f"{GenAIAttributes.GEN_AI_COMPLETION}.{i}.tool_calls.0.name", tool_name)
                                otel_span.set_attribute(
                                    f"{GenAIAttributes.GEN_AI_COMPLETION}.{i}.tool_calls.0.arguments", arguments)
                                otel_span.set_attribute(
                                    f"{GenAIAttributes.GEN_AI_COMPLETION}.{i}.tool_calls.0.id", tool_call_id)

                            elif hasattr(output, 'text'):
                                # Direct text content
                                otel_span.set_attribute(f"{GenAIAttributes.GEN_AI_COMPLETION}.{i}.content", output.text)
                                otel_span.set_attribute(
                                    f"{GenAIAttributes.GEN_AI_COMPLETION}.{i}.role", getattr(
                                        output, 'role', 'assistant'))

                            # Add finish reason if available (for non-tool-call cases)
                            if hasattr(response, 'finish_reason') and not hasattr(output, 'name'):
                                otel_span.set_attribute(
                                    f"{GenAIAttributes.GEN_AI_COMPLETION}.{i}.finish_reason", response.finish_reason)

                    # Extract usage data and add directly to response span
                    if hasattr(response, 'usage') and response.usage:
                        usage = response.usage
                        # Try both naming conventions: input_tokens/output_tokens and prompt_tokens/completion_tokens
                        if hasattr(usage, 'input_tokens') and usage.input_tokens is not None:
                            otel_span.set_attribute(GenAIAttributes.GEN_AI_USAGE_INPUT_TOKENS, usage.input_tokens)
                        elif hasattr(usage, 'prompt_tokens') and usage.prompt_tokens is not None:
                            otel_span.set_attribute(GenAIAttributes.GEN_AI_USAGE_INPUT_TOKENS, usage.prompt_tokens)

                        if hasattr(usage, 'output_tokens') and usage.output_tokens is not None:
                            otel_span.set_attribute(GenAIAttributes.GEN_AI_USAGE_OUTPUT_TOKENS, usage.output_tokens)
                        elif hasattr(usage, 'completion_tokens') and usage.completion_tokens is not None:
                            otel_span.set_attribute(GenAIAttributes.GEN_AI_USAGE_OUTPUT_TOKENS, usage.completion_tokens)

                        if hasattr(usage, 'total_tokens') and usage.total_tokens is not None:
                            otel_span.set_attribute(SpanAttributes.LLM_USAGE_TOTAL_TOKENS, usage.total_tokens)

                    # Check for frequency_penalty
                    if hasattr(response, 'frequency_penalty') and response.frequency_penalty is not None:
                        model_settings['frequency_penalty'] = response.frequency_penalty

                    # Store model settings to add to the agent span (but NOT prompts/completions)
                    self._last_model_settings = model_settings

            elif span_data and type(span_data).__name__ == 'AgentSpanData':
                # For agent spans, add the model settings we stored from the response span
                if hasattr(self, '_last_model_settings') and self._last_model_settings:
                    for key, value in self._last_model_settings.items():
                        if key == 'temperature':
                            otel_span.set_attribute(GenAIAttributes.GEN_AI_REQUEST_TEMPERATURE, value)
                        elif key == 'max_tokens':
                            otel_span.set_attribute(GenAIAttributes.GEN_AI_REQUEST_MAX_TOKENS, value)
                        elif key == 'top_p':
                            otel_span.set_attribute(GenAIAttributes.GEN_AI_REQUEST_TOP_P, value)
                        elif key == 'model':
                            otel_span.set_attribute("gen_ai.request.model", value)
                        elif key == 'frequency_penalty':
                            otel_span.set_attribute("openai.agent.model.frequency_penalty", value)
                        # Note: prompt_attributes, completion_attributes, and usage tokens are now
                        # on response spans only

            if hasattr(span, 'error') and span.error:
                otel_span.set_status(Status(StatusCode.ERROR, str(span.error)))
            else:
                otel_span.set_status(Status(StatusCode.OK))

            otel_span.end()
            del self._otel_spans[span]
            if span in self._span_contexts:
                context.detach(self._span_contexts[span])
                del self._span_contexts[span]

    def _find_agent_span(self, agent_name: str):
        """Find the OpenTelemetry span for a given agent."""
        for agents_span, otel_span in self._otel_spans.items():
            span_data = getattr(agents_span, 'span_data', None)
            if span_data and getattr(span_data, 'name', None) == agent_name:
                return otel_span
        return None

    def _find_current_agent_span(self):
        """Find the currently active agent span."""
        # This would need more sophisticated logic to find the current agent context
        # For now, return the current span if it's an agent span
        current = get_current_span()
        try:
            if current and hasattr(current, 'name') and current.name and current.name.endswith('.agent'):
                return current
        except (AttributeError, TypeError):
            pass
        return None

    def force_flush(self):
        """Force flush any pending spans."""
        pass

    def shutdown(self):
        """Shutdown the processor and clean up resources."""
        # End any remaining spans
        for otel_span in self._otel_spans.values():
            if otel_span.is_recording():
                otel_span.end()

        # Clean up tracking dictionaries
        self._otel_spans.clear()
        self._span_contexts.clear()
        self._root_spans.clear()
        self._reverse_handoffs_dict.clear()<|MERGE_RESOLUTION|>--- conflicted
+++ resolved
@@ -7,13 +7,9 @@
 from opentelemetry.trace import Tracer, Status, StatusCode, SpanKind, get_current_span, set_span_in_context
 from opentelemetry import context
 from opentelemetry.semconv_ai import SpanAttributes, TraceloopSpanKindValues
-<<<<<<< HEAD
 from opentelemetry.semconv._incubating.attributes import (
     gen_ai_attributes as GenAIAttributes
 )
-=======
-from opentelemetry.semconv._incubating.attributes.gen_ai_attributes import GEN_AI_COMPLETION, GEN_AI_AGENT_NAME
->>>>>>> 09cd046c
 from agents.tracing.processors import TracingProcessor
 from .utils import dont_throw
 
@@ -93,7 +89,7 @@
 
             attributes = {
                 SpanAttributes.TRACELOOP_SPAN_KIND: TraceloopSpanKindValues.AGENT.value,
-                GEN_AI_AGENT_NAME: agent_name,
+                GenAIAttributes.GEN_AI_AGENT_NAME: agent_name,
                 "gen_ai.system": "openai_agents"
             }
 
@@ -142,7 +138,7 @@
 
             if from_agent and from_agent != 'unknown':
                 handoff_attributes["gen_ai.handoff.from_agent"] = from_agent
-                handoff_attributes[GEN_AI_AGENT_NAME] = from_agent
+                handoff_attributes[GenAIAttributes.GEN_AI_AGENT_NAME] = from_agent
             if to_agent and to_agent != 'unknown':
                 handoff_attributes["gen_ai.handoff.to_agent"] = to_agent
 
