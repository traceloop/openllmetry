"""Hook-based instrumentation for OpenAI Agents using the SDK's native callback system."""

from typing import Dict, Any
import json
import time
from collections import OrderedDict
from opentelemetry.trace import Tracer, Status, StatusCode, SpanKind, get_current_span, set_span_in_context
from opentelemetry import context
from opentelemetry.semconv_ai import SpanAttributes, TraceloopSpanKindValues
from opentelemetry.semconv._incubating.attributes import (
    gen_ai_attributes as GenAIAttributes
)
from agents.tracing.processors import TracingProcessor
from .utils import dont_throw


class OpenTelemetryTracingProcessor(TracingProcessor):
    """
    A tracing processor that creates OpenTelemetry spans for OpenAI Agents.

    This processor uses the OpenAI Agents SDK's native callback system to create
    proper OpenTelemetry spans with correct hierarchy and lifecycle management.
    """

    def __init__(self, tracer: Tracer):
        self.tracer = tracer
        self._root_spans: Dict[str, Any] = {}  # trace_id -> root span
        self._otel_spans: Dict[str, Any] = {}  # agents span -> otel span
        self._span_contexts: Dict[str, Any] = {}  # agents span -> context token
        self._last_model_settings: Dict[str, Any] = {}
        self._reverse_handoffs_dict: OrderedDict[str, str] = OrderedDict()

    @dont_throw
    def on_trace_start(self, trace):
        """Called when a new trace starts - create workflow span."""
        # Create a root "Agent Workflow" span for the entire trace
        workflow_span = self.tracer.start_span(
            "Agent Workflow",
            kind=SpanKind.CLIENT,
            attributes={
                SpanAttributes.TRACELOOP_SPAN_KIND: TraceloopSpanKindValues.WORKFLOW.value,
                "gen_ai.system": "openai_agents",
                "gen_ai.workflow.name": "Agent Workflow"
            }
        )
        self._root_spans[trace.trace_id] = workflow_span

    @dont_throw
    def on_trace_end(self, trace):
        """Called when a trace ends - clean up workflow span."""
        if trace.trace_id in self._root_spans:
            workflow_span = self._root_spans[trace.trace_id]
            workflow_span.set_status(Status(StatusCode.OK))
            workflow_span.end()
            del self._root_spans[trace.trace_id]

    @dont_throw
    def on_span_start(self, span):
        """Called when a span starts - create appropriate OpenTelemetry span."""
        from agents import AgentSpanData, HandoffSpanData, FunctionSpanData, GenerationSpanData

        if not span or not hasattr(span, 'span_data'):
            return

        span_data = getattr(span, 'span_data', None)
        if not span_data:
            return
        trace_id = getattr(span, 'trace_id', None)
        parent_context = None
        if trace_id and trace_id in self._root_spans:
            workflow_span = self._root_spans[trace_id]
            parent_context = set_span_in_context(workflow_span)

        otel_span = None

        if isinstance(span_data, AgentSpanData):
            agent_name = getattr(span_data, 'name', None) or "unknown_agent"

            handoff_parent = None
            trace_id = getattr(span, 'trace_id', None)
            if trace_id:
                handoff_key = f"{agent_name}:{trace_id}"
                if parent_agent_name := self._reverse_handoffs_dict.pop(handoff_key, None):
                    handoff_parent = parent_agent_name

            attributes = {
                SpanAttributes.TRACELOOP_SPAN_KIND: TraceloopSpanKindValues.AGENT.value,
                "gen_ai.agent.name": agent_name,
                "gen_ai.system": "openai_agents"
            }

            if handoff_parent:
                attributes["gen_ai.agent.handoff_parent"] = handoff_parent

            if hasattr(span_data, 'handoffs') and span_data.handoffs:
                for i, handoff_agent in enumerate(span_data.handoffs):
                    handoff_info = {
                        "name": getattr(handoff_agent, 'name', 'unknown'),
                        "instructions": getattr(handoff_agent, 'instructions', 'No instructions')
                    }
                    attributes[f"openai.agent.handoff{i}"] = json.dumps(handoff_info)

            otel_span = self.tracer.start_span(
                f"{agent_name}.agent",
                kind=SpanKind.CLIENT,
                context=parent_context,
                attributes=attributes
            )

        elif isinstance(span_data, HandoffSpanData):
            from_agent = getattr(span_data, 'from_agent', None)
            to_agent = getattr(span_data, 'to_agent', None)

            from_agent = from_agent or 'unknown'

            to_agent = to_agent or 'unknown'

            trace_id = getattr(span, 'trace_id', None)
            if to_agent and to_agent != 'unknown' and trace_id:
                handoff_key = f"{to_agent}:{trace_id}"
                self._reverse_handoffs_dict[handoff_key] = from_agent

                if len(self._reverse_handoffs_dict) > 1000:
                    self._reverse_handoffs_dict.popitem(last=False)

            from_agent_span = self._find_agent_span(from_agent)
            if from_agent_span:
                parent_context = set_span_in_context(from_agent_span)

            handoff_attributes = {
                SpanAttributes.TRACELOOP_SPAN_KIND: "handoff",
                "gen_ai.system": "openai_agents"
            }

            if from_agent and from_agent != 'unknown':
                handoff_attributes["gen_ai.handoff.from_agent"] = from_agent
            if to_agent and to_agent != 'unknown':
                handoff_attributes["gen_ai.handoff.to_agent"] = to_agent

            otel_span = self.tracer.start_span(
                f"{from_agent} → {to_agent}.handoff",
                kind=SpanKind.INTERNAL,
                context=parent_context,
                attributes=handoff_attributes
            )

        elif isinstance(span_data, FunctionSpanData):
            tool_name = getattr(span_data, 'name', None) or "unknown_tool"

            current_agent_span = self._find_current_agent_span()
            if current_agent_span:
                parent_context = set_span_in_context(current_agent_span)

            tool_attributes = {
                SpanAttributes.TRACELOOP_SPAN_KIND: TraceloopSpanKindValues.TOOL.value,
                "gen_ai.tool.name": tool_name,
                "gen_ai.system": "openai_agents",
                f"{GenAIAttributes.GEN_AI_COMPLETION}.tool.name": tool_name,
                f"{GenAIAttributes.GEN_AI_COMPLETION}.tool.type": "FunctionTool",
                f"{GenAIAttributes.GEN_AI_COMPLETION}.tool.strict_json_schema": True
            }

            if hasattr(span_data, 'description') and span_data.description:
                # Only use description if it's not a generic class description
                desc = span_data.description
                if desc and not desc.startswith("Represents a Function Span"):
                    tool_attributes[f"{GenAIAttributes.GEN_AI_COMPLETION}.tool.description"] = desc

            otel_span = self.tracer.start_span(
                f"{tool_name}.tool",
                kind=SpanKind.INTERNAL,
                context=parent_context,
                attributes=tool_attributes
            )

        elif type(span_data).__name__ == 'ResponseSpanData':
            current_agent_span = self._find_current_agent_span()
            if current_agent_span:
                parent_context = set_span_in_context(current_agent_span)

            response_attributes = {
                SpanAttributes.LLM_REQUEST_TYPE: "response",
                "gen_ai.system": "openai",
                "gen_ai.operation.name": "response"
            }

            otel_span = self.tracer.start_span(
                "openai.response",
                kind=SpanKind.CLIENT,
                context=parent_context,
                attributes=response_attributes,
                start_time=time.time_ns()
            )

        elif isinstance(span_data, GenerationSpanData):
            current_agent_span = self._find_current_agent_span()
            if current_agent_span:
                parent_context = set_span_in_context(current_agent_span)

            response_attributes = {
                SpanAttributes.LLM_REQUEST_TYPE: "chat",
                "gen_ai.system": "openai",
                "gen_ai.operation.name": "chat"
            }

            otel_span = self.tracer.start_span(
                "openai.response",
                kind=SpanKind.CLIENT,
                context=parent_context,
                attributes=response_attributes,
                start_time=time.time_ns()
            )

        if otel_span:
            self._otel_spans[span] = otel_span
            # Set as current span
            token = context.attach(set_span_in_context(otel_span))
            self._span_contexts[span] = token

    @dont_throw
    def on_span_end(self, span):
        """Called when a span ends - finish OpenTelemetry span."""
        from agents import GenerationSpanData

        if not span or not hasattr(span, 'span_data'):
            return

        if span in self._otel_spans:
            otel_span = self._otel_spans[span]
            span_data = getattr(span, 'span_data', None)
            if span_data and (
                type(span_data).__name__ == 'ResponseSpanData' or isinstance(
                    span_data,
                    GenerationSpanData)):
                # Extract prompt data from input and add to response span using OpenAI semantic conventions
                input_data = getattr(span_data, 'input', [])
                if input_data:
                    for i, message in enumerate(input_data):
                        if hasattr(message, 'role') and hasattr(message, 'content'):
<<<<<<< HEAD
                            otel_span.set_attribute(f"{GenAIAttributes.GEN_AI_PROMPT}.{i}.role", message.role)
                            otel_span.set_attribute(f"{GenAIAttributes.GEN_AI_PROMPT}.{i}.content", message.content)
                        elif isinstance(message, dict):
                            if 'role' in message and 'content' in message:
                                otel_span.set_attribute(f"{GenAIAttributes.GEN_AI_PROMPT}.{i}.role", message['role'])
                                otel_span.set_attribute(f"{GenAIAttributes.GEN_AI_PROMPT}.{i}.content", message['content'])
=======
                            otel_span.set_attribute(f"{SpanAttributes.LLM_PROMPTS}.{i}.role", message.role)
                            content = message.content
                            if not isinstance(content, str):
                                content = json.dumps(content)
                            otel_span.set_attribute(f"{SpanAttributes.LLM_PROMPTS}.{i}.content", content)
                        elif isinstance(message, dict):
                            if 'role' in message and 'content' in message:
                                otel_span.set_attribute(f"{SpanAttributes.LLM_PROMPTS}.{i}.role", message['role'])
                                content = message['content']
                                if isinstance(content, dict):
                                    content = json.dumps(content)
                                otel_span.set_attribute(f"{SpanAttributes.LLM_PROMPTS}.{i}.content", content)
>>>>>>> 50cd4f07

                # Add function/tool specifications to the request using OpenAI semantic conventions
                response = getattr(span_data, 'response', None)
                if response and hasattr(response, 'tools') and response.tools:
                    # Extract tool specifications
                    for i, tool in enumerate(response.tools):
                        if hasattr(tool, 'function'):
                            function = tool.function
                            otel_span.set_attribute(
                                f"{SpanAttributes.LLM_REQUEST_FUNCTIONS}.{i}.name", getattr(
                                    function, 'name', ''))
                            otel_span.set_attribute(
                                f"{SpanAttributes.LLM_REQUEST_FUNCTIONS}.{i}.description", getattr(
                                    function, 'description', ''))
                            if hasattr(function, 'parameters'):
                                otel_span.set_attribute(
                                    f"{SpanAttributes.LLM_REQUEST_FUNCTIONS}.{i}.parameters", json.dumps(
                                        function.parameters))
                        elif hasattr(tool, 'name'):
                            # Direct function format
                            otel_span.set_attribute(f"{SpanAttributes.LLM_REQUEST_FUNCTIONS}.{i}.name", tool.name)
                            if hasattr(tool, 'description'):
                                otel_span.set_attribute(
                                    f"{SpanAttributes.LLM_REQUEST_FUNCTIONS}.{i}.description", tool.description)
                            if hasattr(tool, 'parameters'):
                                otel_span.set_attribute(
                                    f"{SpanAttributes.LLM_REQUEST_FUNCTIONS}.{i}.parameters", json.dumps(
                                        tool.parameters))

                if response:
                    # Extract model settings from the response
                    model_settings = {}

                    if hasattr(response, 'temperature') and response.temperature is not None:
                        model_settings['temperature'] = response.temperature
                        otel_span.set_attribute(GenAIAttributes.GEN_AI_REQUEST_TEMPERATURE, response.temperature)

                    if hasattr(response, 'max_output_tokens') and response.max_output_tokens is not None:
                        model_settings['max_tokens'] = response.max_output_tokens
                        otel_span.set_attribute(GenAIAttributes.GEN_AI_REQUEST_MAX_TOKENS, response.max_output_tokens)

                    if hasattr(response, 'top_p') and response.top_p is not None:
                        model_settings['top_p'] = response.top_p
                        otel_span.set_attribute(GenAIAttributes.GEN_AI_REQUEST_TOP_P, response.top_p)

                    if hasattr(response, 'model') and response.model:
                        model_settings['model'] = response.model
                        otel_span.set_attribute("gen_ai.request.model", response.model)

                    # Extract completions and add directly to response span using OpenAI semantic conventions
                    if hasattr(response, 'output') and response.output:
                        for i, output in enumerate(response.output):
                            # Handle different output types
                            if hasattr(output, 'content') and output.content:
                                # Text message with content array (ResponseOutputMessage)
                                content_text = ""
                                for content_item in output.content:
                                    if hasattr(content_item, 'text'):
                                        content_text += content_item.text

                                if content_text:
                                    otel_span.set_attribute(
                                        f"{GenAIAttributes.GEN_AI_COMPLETION}.{i}.content", content_text)
                                    otel_span.set_attribute(
                                        f"{GenAIAttributes.GEN_AI_COMPLETION}.{i}.role", getattr(
                                            output, 'role', 'assistant'))

                            elif hasattr(output, 'name'):
                                # Function/tool call (ResponseFunctionToolCall) - use OpenAI tool call format
                                tool_name = getattr(output, 'name', 'unknown_tool')
                                arguments = getattr(output, 'arguments', '{}')
                                tool_call_id = getattr(output, 'call_id', f"call_{i}")

                                # Set completion with tool call following OpenAI format
                                otel_span.set_attribute(f"{GenAIAttributes.GEN_AI_COMPLETION}.{i}.role", "assistant")
                                otel_span.set_attribute(
                                    f"{GenAIAttributes.GEN_AI_COMPLETION}.{i}.finish_reason", "tool_calls")
                                otel_span.set_attribute(
                                    f"{GenAIAttributes.GEN_AI_COMPLETION}.{i}.tool_calls.0.name", tool_name)
                                otel_span.set_attribute(
                                    f"{GenAIAttributes.GEN_AI_COMPLETION}.{i}.tool_calls.0.arguments", arguments)
                                otel_span.set_attribute(
                                    f"{GenAIAttributes.GEN_AI_COMPLETION}.{i}.tool_calls.0.id", tool_call_id)

                            elif hasattr(output, 'text'):
                                # Direct text content
                                otel_span.set_attribute(f"{GenAIAttributes.GEN_AI_COMPLETION}.{i}.content", output.text)
                                otel_span.set_attribute(
                                    f"{GenAIAttributes.GEN_AI_COMPLETION}.{i}.role", getattr(
                                        output, 'role', 'assistant'))

                            # Add finish reason if available (for non-tool-call cases)
                            if hasattr(response, 'finish_reason') and not hasattr(output, 'name'):
                                otel_span.set_attribute(
                                    f"{GenAIAttributes.GEN_AI_COMPLETION}.{i}.finish_reason", response.finish_reason)

                    # Extract usage data and add directly to response span
                    if hasattr(response, 'usage') and response.usage:
                        usage = response.usage
                        # Try both naming conventions: input_tokens/output_tokens and prompt_tokens/completion_tokens
                        if hasattr(usage, 'input_tokens') and usage.input_tokens is not None:
                            otel_span.set_attribute(GenAIAttributes.GEN_AI_USAGE_INPUT_TOKENS, usage.input_tokens)
                        elif hasattr(usage, 'prompt_tokens') and usage.prompt_tokens is not None:
                            otel_span.set_attribute(GenAIAttributes.GEN_AI_USAGE_INPUT_TOKENS, usage.prompt_tokens)

                        if hasattr(usage, 'output_tokens') and usage.output_tokens is not None:
                            otel_span.set_attribute(GenAIAttributes.GEN_AI_USAGE_OUTPUT_TOKENS, usage.output_tokens)
                        elif hasattr(usage, 'completion_tokens') and usage.completion_tokens is not None:
                            otel_span.set_attribute(GenAIAttributes.GEN_AI_USAGE_OUTPUT_TOKENS, usage.completion_tokens)

                        if hasattr(usage, 'total_tokens') and usage.total_tokens is not None:
                            otel_span.set_attribute(SpanAttributes.LLM_USAGE_TOTAL_TOKENS, usage.total_tokens)

                    # Store model settings to add to the agent span (but NOT prompts/completions)
                    self._last_model_settings = model_settings

            # Legacy fallback for other span types
            elif span_data:
                # Extract prompt data from input and add to response span (legacy support)
                input_data = getattr(span_data, 'input', [])
                if input_data:
                    for i, message in enumerate(input_data):
                        if hasattr(message, 'role') and hasattr(message, 'content'):
                            otel_span.set_attribute(f"gen_ai.prompt.{i}.role", message.role)
                            content = message.content
                            if isinstance(content, dict):
                                content = json.dumps(content)
                            otel_span.set_attribute(f"gen_ai.prompt.{i}.content", content)
                        elif isinstance(message, dict):
                            if 'role' in message and 'content' in message:
                                otel_span.set_attribute(f"gen_ai.prompt.{i}.role", message['role'])
                                content = message['content']
                                if isinstance(content, dict):
                                    content = json.dumps(content)
                                otel_span.set_attribute(f"gen_ai.prompt.{i}.content", content)

                response = getattr(span_data, 'response', None)
                if response:

                    # Extract model settings from the response
                    model_settings = {}

                    if hasattr(response, 'temperature') and response.temperature is not None:
                        model_settings['temperature'] = response.temperature
                        otel_span.set_attribute(GenAIAttributes.GEN_AI_REQUEST_TEMPERATURE, response.temperature)

                    if hasattr(response, 'max_output_tokens') and response.max_output_tokens is not None:
                        model_settings['max_tokens'] = response.max_output_tokens
                        otel_span.set_attribute(GenAIAttributes.GEN_AI_REQUEST_MAX_TOKENS, response.max_output_tokens)

                    if hasattr(response, 'top_p') and response.top_p is not None:
                        model_settings['top_p'] = response.top_p
                        otel_span.set_attribute(GenAIAttributes.GEN_AI_REQUEST_TOP_P, response.top_p)

                    if hasattr(response, 'model') and response.model:
                        model_settings['model'] = response.model
                        otel_span.set_attribute("gen_ai.request.model", response.model)

                    # Extract completions and add directly to response span using OpenAI semantic conventions
                    if hasattr(response, 'output') and response.output:
                        for i, output in enumerate(response.output):
                            # Handle different output types
                            if hasattr(output, 'content') and output.content:
                                # Text message with content array (ResponseOutputMessage)
                                content_text = ""
                                for content_item in output.content:
                                    if hasattr(content_item, 'text'):
                                        content_text += content_item.text

                                if content_text:
                                    otel_span.set_attribute(
                                        f"{GenAIAttributes.GEN_AI_COMPLETION}.{i}.content", content_text)
                                    otel_span.set_attribute(
                                        f"{GenAIAttributes.GEN_AI_COMPLETION}.{i}.role", getattr(
                                            output, 'role', 'assistant'))

                            elif hasattr(output, 'name'):
                                # Function/tool call (ResponseFunctionToolCall) - use OpenAI tool call format
                                tool_name = getattr(output, 'name', 'unknown_tool')
                                arguments = getattr(output, 'arguments', '{}')
                                tool_call_id = getattr(output, 'call_id', f"call_{i}")

                                # Set completion with tool call following OpenAI format
                                otel_span.set_attribute(f"{GenAIAttributes.GEN_AI_COMPLETION}.{i}.role", "assistant")
                                otel_span.set_attribute(
                                    f"{GenAIAttributes.GEN_AI_COMPLETION}.{i}.finish_reason", "tool_calls")
                                otel_span.set_attribute(
                                    f"{GenAIAttributes.GEN_AI_COMPLETION}.{i}.tool_calls.0.name", tool_name)
                                otel_span.set_attribute(
                                    f"{GenAIAttributes.GEN_AI_COMPLETION}.{i}.tool_calls.0.arguments", arguments)
                                otel_span.set_attribute(
                                    f"{GenAIAttributes.GEN_AI_COMPLETION}.{i}.tool_calls.0.id", tool_call_id)

                            elif hasattr(output, 'text'):
                                # Direct text content
                                otel_span.set_attribute(f"{GenAIAttributes.GEN_AI_COMPLETION}.{i}.content", output.text)
                                otel_span.set_attribute(
                                    f"{GenAIAttributes.GEN_AI_COMPLETION}.{i}.role", getattr(
                                        output, 'role', 'assistant'))

                            # Add finish reason if available (for non-tool-call cases)
                            if hasattr(response, 'finish_reason') and not hasattr(output, 'name'):
                                otel_span.set_attribute(
                                    f"{GenAIAttributes.GEN_AI_COMPLETION}.{i}.finish_reason", response.finish_reason)

                    # Extract usage data and add directly to response span
                    if hasattr(response, 'usage') and response.usage:
                        usage = response.usage
                        # Try both naming conventions: input_tokens/output_tokens and prompt_tokens/completion_tokens
                        if hasattr(usage, 'input_tokens') and usage.input_tokens is not None:
                            otel_span.set_attribute(GenAIAttributes.GEN_AI_USAGE_INPUT_TOKENS, usage.input_tokens)
                        elif hasattr(usage, 'prompt_tokens') and usage.prompt_tokens is not None:
                            otel_span.set_attribute(GenAIAttributes.GEN_AI_USAGE_INPUT_TOKENS, usage.prompt_tokens)

                        if hasattr(usage, 'output_tokens') and usage.output_tokens is not None:
                            otel_span.set_attribute(GenAIAttributes.GEN_AI_USAGE_OUTPUT_TOKENS, usage.output_tokens)
                        elif hasattr(usage, 'completion_tokens') and usage.completion_tokens is not None:
                            otel_span.set_attribute(GenAIAttributes.GEN_AI_USAGE_OUTPUT_TOKENS, usage.completion_tokens)

                        if hasattr(usage, 'total_tokens') and usage.total_tokens is not None:
                            otel_span.set_attribute(SpanAttributes.LLM_USAGE_TOTAL_TOKENS, usage.total_tokens)

                    # Check for frequency_penalty
                    if hasattr(response, 'frequency_penalty') and response.frequency_penalty is not None:
                        model_settings['frequency_penalty'] = response.frequency_penalty

                    # Store model settings to add to the agent span (but NOT prompts/completions)
                    self._last_model_settings = model_settings

            elif span_data and type(span_data).__name__ == 'AgentSpanData':
                # For agent spans, add the model settings we stored from the response span
                if hasattr(self, '_last_model_settings') and self._last_model_settings:
                    for key, value in self._last_model_settings.items():
                        if key == 'temperature':
                            otel_span.set_attribute(GenAIAttributes.GEN_AI_REQUEST_TEMPERATURE, value)
                        elif key == 'max_tokens':
                            otel_span.set_attribute(GenAIAttributes.GEN_AI_REQUEST_MAX_TOKENS, value)
                        elif key == 'top_p':
                            otel_span.set_attribute(GenAIAttributes.GEN_AI_REQUEST_TOP_P, value)
                        elif key == 'model':
                            otel_span.set_attribute("gen_ai.request.model", value)
                        elif key == 'frequency_penalty':
                            otel_span.set_attribute("openai.agent.model.frequency_penalty", value)
                        # Note: prompt_attributes, completion_attributes, and usage tokens are now
                        # on response spans only

            if hasattr(span, 'error') and span.error:
                otel_span.set_status(Status(StatusCode.ERROR, str(span.error)))
            else:
                otel_span.set_status(Status(StatusCode.OK))

            otel_span.end()
            del self._otel_spans[span]
            if span in self._span_contexts:
                context.detach(self._span_contexts[span])
                del self._span_contexts[span]

    def _find_agent_span(self, agent_name: str):
        """Find the OpenTelemetry span for a given agent."""
        for agents_span, otel_span in self._otel_spans.items():
            span_data = getattr(agents_span, 'span_data', None)
            if span_data and getattr(span_data, 'name', None) == agent_name:
                return otel_span
        return None

    def _find_current_agent_span(self):
        """Find the currently active agent span."""
        # This would need more sophisticated logic to find the current agent context
        # For now, return the current span if it's an agent span
        current = get_current_span()
        try:
            if current and hasattr(current, 'name') and current.name and current.name.endswith('.agent'):
                return current
        except (AttributeError, TypeError):
            pass
        return None

    def force_flush(self):
        """Force flush any pending spans."""
        pass

    def shutdown(self):
        """Shutdown the processor and clean up resources."""
        # End any remaining spans
        for otel_span in self._otel_spans.values():
            if otel_span.is_recording():
                otel_span.end()

        # Clean up tracking dictionaries
        self._otel_spans.clear()
        self._span_contexts.clear()
        self._root_spans.clear()
        self._reverse_handoffs_dict.clear()<|MERGE_RESOLUTION|>--- conflicted
+++ resolved
@@ -237,27 +237,18 @@
                 if input_data:
                     for i, message in enumerate(input_data):
                         if hasattr(message, 'role') and hasattr(message, 'content'):
-<<<<<<< HEAD
                             otel_span.set_attribute(f"{GenAIAttributes.GEN_AI_PROMPT}.{i}.role", message.role)
-                            otel_span.set_attribute(f"{GenAIAttributes.GEN_AI_PROMPT}.{i}.content", message.content)
+                            content = message.content
+                            if not isinstance(content, str):
+                                content = json.dumps(content)
+                            otel_span.set_attribute(f"{GenAIAttributes.GEN_AI_PROMPT}.{i}.content", content)
                         elif isinstance(message, dict):
                             if 'role' in message and 'content' in message:
                                 otel_span.set_attribute(f"{GenAIAttributes.GEN_AI_PROMPT}.{i}.role", message['role'])
-                                otel_span.set_attribute(f"{GenAIAttributes.GEN_AI_PROMPT}.{i}.content", message['content'])
-=======
-                            otel_span.set_attribute(f"{SpanAttributes.LLM_PROMPTS}.{i}.role", message.role)
-                            content = message.content
-                            if not isinstance(content, str):
-                                content = json.dumps(content)
-                            otel_span.set_attribute(f"{SpanAttributes.LLM_PROMPTS}.{i}.content", content)
-                        elif isinstance(message, dict):
-                            if 'role' in message and 'content' in message:
-                                otel_span.set_attribute(f"{SpanAttributes.LLM_PROMPTS}.{i}.role", message['role'])
                                 content = message['content']
                                 if isinstance(content, dict):
                                     content = json.dumps(content)
-                                otel_span.set_attribute(f"{SpanAttributes.LLM_PROMPTS}.{i}.content", content)
->>>>>>> 50cd4f07
+                                otel_span.set_attribute(f"{GenAIAttributes.GEN_AI_PROMPT}.{i}.content", content)
 
                 # Add function/tool specifications to the request using OpenAI semantic conventions
                 response = getattr(span_data, 'response', None)
