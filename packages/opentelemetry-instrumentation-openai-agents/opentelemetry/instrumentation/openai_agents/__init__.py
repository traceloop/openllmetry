--- conflicted
+++ resolved
@@ -6,20 +6,7 @@
 from opentelemetry.metrics import Meter, get_meter
 from opentelemetry.instrumentation.instrumentor import BaseInstrumentor
 from opentelemetry.instrumentation.openai_agents.version import __version__
-<<<<<<< HEAD
-from opentelemetry.semconv_ai import (
-    SpanAttributes,
-    TraceloopSpanKindValues,
-    Meters,
-)
-from opentelemetry.semconv._incubating.attributes import (
-    gen_ai_attributes as GenAIAttributes,
-)
-from .utils import set_span_attribute, JSONEncoder
-from agents import FunctionTool, WebSearchTool, FileSearchTool, ComputerTool
-=======
 from opentelemetry.semconv_ai import Meters
->>>>>>> 335bc2e2
 
 
 _instruments = ("openai-agents >= 0.2.0",)
@@ -54,315 +41,9 @@
             # Silently handle import errors - OpenAI Agents SDK may not be available
             pass
 
-<<<<<<< HEAD
-    agent = getattr(test_agent, "agent", test_agent)
-    if agent is None:
-        return
-
-    name = getattr(agent, "name", None)
-    instructions = getattr(agent, "instructions", None)
-    handoff_description = getattr(agent, "handoff_description", None)
-    handoffs = getattr(agent, "handoffs", None)
-    if name:
-        set_span_attribute(span, "gen_ai.agent.name", name)
-    if instructions:
-        set_span_attribute(span, "gen_ai.agent.description", instructions)
-    if handoff_description:
-        set_span_attribute(
-            span, "gen_ai.agent.handoff_description", handoff_description
-        )
-    if handoffs:
-        for idx, h in enumerate(handoffs):
-            handoff_info = {
-                "name": getattr(h, "name", None),
-                "instructions": getattr(h, "instructions", None),
-            }
-            handoff_json = json.dumps(handoff_info)
-            span.set_attribute(f"openai.agent.handoff{idx}", handoff_json)
-    attributes = {}
-    for key, value in vars(agent).items():
-        if key in ("name", "instructions", "handoff_description"):
-            continue
-
-        if value is not None:
-            if isinstance(value, (str, int, float, bool)):
-                attributes[f"openai.agent.{key}"] = value
-            elif isinstance(value, list) and len(value) > 0:
-                attributes[f"openai.agent.{key}_count"] = len(value)
-
-    if attributes:
-        span.set_attributes(attributes)
-
-
-def set_model_settings_span_attributes(agent, span):
-
-    if not hasattr(agent, "model_settings") or agent.model_settings is None:
-        return
-
-    model_settings = agent.model_settings
-    settings_dict = vars(model_settings)
-
-    key_to_span_attr = {
-        "max_tokens": GenAIAttributes.GEN_AI_REQUEST_MAX_TOKENS,
-        "temperature": GenAIAttributes.GEN_AI_REQUEST_TEMPERATURE,
-        "top_p": GenAIAttributes.GEN_AI_REQUEST_TOP_P,
-    }
-
-    for key, value in settings_dict.items():
-        if value is not None:
-            span_attr = key_to_span_attr.get(key, f"openai.agent.model.{key}")
-            span.set_attribute(span_attr, value)
-
-
-def extract_run_config_details(run_config, span):
-    if run_config is None:
-        return
-
-    config_dict = vars(run_config)
-    attributes = {}
-
-    for key, value in config_dict.items():
-
-        if value is not None and isinstance(value, (str, int, float, bool)):
-            attributes[f"openai.agent.{key}"] = value
-        elif isinstance(value, list) and len(value) != 0:
-            attributes[f"openai.agent.{key}_count"] = len(value)
-
-    if attributes:
-        span.set_attributes(attributes)
-
-
-def extract_tool_details(tracer: Tracer, tools):
-    """Create spans for hosted tools and wrap FunctionTool execution."""
-    thread_id = threading.get_ident()
-    root_span = _root_span_storage.get(thread_id)
-
-    for tool in tools:
-        if isinstance(tool, FunctionTool):
-            tool_id = id(tool)
-            if tool_id in _instrumented_tools:
-                continue
-
-            _instrumented_tools.add(tool_id)
-
-            original_on_invoke_tool = tool.on_invoke_tool
-
-            def create_wrapped_tool(original_tool, original_func):
-                async def wrapped_on_invoke_tool(tool_context, args_json):
-                    tool_name = getattr(original_tool, "name", "tool")
-                    if root_span:
-                        ctx = set_span_in_context(root_span, context.get_current())
-                    else:
-                        ctx = context.get_current()
-
-                    with tracer.start_as_current_span(
-                        f"{tool_name}.tool",
-                        kind=SpanKind.INTERNAL,
-                        attributes={
-                            SpanAttributes.TRACELOOP_SPAN_KIND: (
-                                TraceloopSpanKindValues.TOOL.value
-                            )
-                        },
-                        context=ctx,
-                    ) as span:
-                        try:
-                            span.set_attribute(
-                                f"{GenAIAttributes.GEN_AI_COMPLETION}.tool.name", tool_name
-                            )
-                            span.set_attribute(
-                                f"{GenAIAttributes.GEN_AI_COMPLETION}.tool.type", "FunctionTool"
-                            )
-                            span.set_attribute(
-                                f"{GenAIAttributes.GEN_AI_COMPLETION}.tool.description",
-                                original_tool.description,
-                            )
-                            span.set_attribute(
-                                f"{GenAIAttributes.GEN_AI_COMPLETION}.tool.strict_json_schema",
-                                original_tool.strict_json_schema,
-                            )
-                            span.set_attribute(SpanAttributes.TRACELOOP_ENTITY_INPUT, args_json)
-                            result = await original_func(tool_context, args_json)
-                            span.set_attribute(SpanAttributes.TRACELOOP_ENTITY_OUTPUT, str(result))
-                            span.set_status(Status(StatusCode.OK))
-                            return result
-                        except Exception as e:
-                            span.set_status(Status(StatusCode.ERROR, str(e)))
-                            raise
-
-                return wrapped_on_invoke_tool
-
-            tool.on_invoke_tool = create_wrapped_tool(tool, original_on_invoke_tool)
-
-        elif isinstance(tool, (WebSearchTool, FileSearchTool, ComputerTool)):
-            tool_name = type(tool).__name__
-            if root_span:
-                ctx = set_span_in_context(root_span, context.get_current())
-            else:
-                ctx = context.get_current()
-
-            span = tracer.start_span(
-                f"{tool_name}.tool",
-                kind=SpanKind.INTERNAL,
-                attributes={
-                    SpanAttributes.TRACELOOP_SPAN_KIND: (
-                        TraceloopSpanKindValues.TOOL.value
-                    )
-                },
-                context=ctx,
-            )
-
-            if isinstance(tool, WebSearchTool):
-                span.set_attribute(f"{GenAIAttributes.GEN_AI_COMPLETION}.tool.type", "WebSearchTool")
-                span.set_attribute(
-                    f"{GenAIAttributes.GEN_AI_COMPLETION}.tool.search_context_size",
-                    tool.search_context_size,
-                )
-                if tool.user_location:
-                    span.set_attribute(
-                        f"{GenAIAttributes.GEN_AI_COMPLETION}.tool.user_location",
-                        str(tool.user_location),
-                    )
-            elif isinstance(tool, FileSearchTool):
-                span.set_attribute(f"{GenAIAttributes.GEN_AI_COMPLETION}.tool.type", "FileSearchTool")
-                span.set_attribute(
-                    f"{GenAIAttributes.GEN_AI_COMPLETION}.tool.vector_store_ids",
-                    str(tool.vector_store_ids),
-                )
-                if tool.max_num_results:
-                    span.set_attribute(
-                        f"{GenAIAttributes.GEN_AI_COMPLETION}.tool.max_num_results",
-                        tool.max_num_results,
-                    )
-                span.set_attribute(
-                    f"{GenAIAttributes.GEN_AI_COMPLETION}.tool.include_search_results",
-                    tool.include_search_results,
-                )
-            elif isinstance(tool, ComputerTool):
-                span.set_attribute(f"{GenAIAttributes.GEN_AI_COMPLETION}.tool.type", "ComputerTool")
-                span.set_attribute(
-                    f"{GenAIAttributes.GEN_AI_COMPLETION}.tool.computer", str(tool.computer)
-                )
-
-            span.set_status(Status(StatusCode.OK))
-            span.end()
-
-
-def set_prompt_attributes(span, message_history):
-    if not message_history:
-        return
-
-    for i, msg in enumerate(message_history):
-        if isinstance(msg, dict) and "role" in msg and "content" in msg:
-            role = msg.get("role", "user")
-            content = msg.get("content", None)
-            set_span_attribute(
-                span,
-                f"{GenAIAttributes.GEN_AI_PROMPT}.{i}.role",
-                role,
-            )
-            set_span_attribute(
-                span,
-                f"{GenAIAttributes.GEN_AI_PROMPT}.{i}.content",
-                content,
-            )
-
-
-def set_response_content_span_attribute(response, span):
-    if hasattr(response, "output") and isinstance(response.output, list):
-        roles = []
-        types = []
-        contents = []
-
-        for output_message in response.output:
-            role = getattr(output_message, "role", None)
-            msg_type = getattr(output_message, "type", None)
-
-            if role:
-                roles.append(role)
-            if msg_type:
-                types.append(msg_type)
-
-            if hasattr(output_message, "content") and isinstance(
-                output_message.content, list
-            ):
-                for content_item in output_message.content:
-                    if hasattr(content_item, "text"):
-                        contents.append(content_item.text)
-
-        if roles:
-            set_span_attribute(
-                span,
-                f"{GenAIAttributes.GEN_AI_COMPLETION}.roles",
-                roles,
-            )
-        if types:
-            set_span_attribute(
-                span,
-                f"{GenAIAttributes.GEN_AI_COMPLETION}.types",
-                types,
-            )
-        if contents:
-            set_span_attribute(
-                span, f"{GenAIAttributes.GEN_AI_COMPLETION}.contents", contents
-            )
-
-
-def set_token_usage_span_attributes(
-    response, span, model_name, token_histogram, test_agent
-):
-    agent = getattr(test_agent, "agent", test_agent)
-    if agent is None:
-        return
-
-    agent_name = getattr(agent, "name", None)
-    if hasattr(response, "usage"):
-        usage = response.usage
-        input_tokens = getattr(usage, "input_tokens", None)
-        output_tokens = getattr(usage, "output_tokens", None)
-        total_tokens = getattr(usage, "total_tokens", None)
-
-        if input_tokens is not None:
-            set_span_attribute(
-                span,
-                GenAIAttributes.GEN_AI_USAGE_INPUT_TOKENS,
-                input_tokens,
-            )
-        if output_tokens is not None:
-            set_span_attribute(
-                span,
-                GenAIAttributes.GEN_AI_USAGE_OUTPUT_TOKENS,
-                output_tokens,
-            )
-        if total_tokens is not None:
-            set_span_attribute(
-                span,
-                SpanAttributes.LLM_USAGE_TOTAL_TOKENS,
-                total_tokens,
-            )
-        if token_histogram:
-            token_histogram.record(
-                input_tokens,
-                attributes={
-                    GenAIAttributes.GEN_AI_SYSTEM: "openai",
-                    GenAIAttributes.GEN_AI_TOKEN_TYPE: "input",
-                    GenAIAttributes.GEN_AI_RESPONSE_MODEL: model_name,
-                    "gen_ai.agent.name": agent_name,
-                },
-            )
-            token_histogram.record(
-                output_tokens,
-                attributes={
-                    GenAIAttributes.GEN_AI_SYSTEM: "openai",
-                    GenAIAttributes.GEN_AI_TOKEN_TYPE: "output",
-                    GenAIAttributes.GEN_AI_RESPONSE_MODEL: model_name,
-                    "gen_ai.agent.name": agent_name,
-                },
-            )
-=======
     def _uninstrument(self, **kwargs):
         # Hook-based approach: cleanup happens automatically when processors are removed
         pass
->>>>>>> 335bc2e2
 
 
 def is_metrics_enabled() -> bool:
