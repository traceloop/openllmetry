--- conflicted
+++ resolved
@@ -44,35 +44,8 @@
         agent_span.attributes[SpanAttributes.TRACELOOP_SPAN_KIND]
         == TraceloopSpanKindValues.AGENT.value
     )
-<<<<<<< HEAD
-    assert span.attributes[GenAIAttributes.GEN_AI_REQUEST_TEMPERATURE] == 0.3
-    assert span.attributes[GenAIAttributes.GEN_AI_REQUEST_MAX_TOKENS] == 1024
-    assert span.attributes[GenAIAttributes.GEN_AI_REQUEST_TOP_P] == 0.2
-    assert span.attributes["openai.agent.model.frequency_penalty"] == 1.3
-    assert span.attributes["gen_ai.agent.name"] == "testAgent"
-    assert (
-        span.attributes["gen_ai.agent.description"]
-        == "You are a helpful assistant that answers all questions"
-    )
-
-    assert span.attributes[f"{GenAIAttributes.GEN_AI_PROMPT}.0.role"] == "user"
-    assert span.attributes[f"{GenAIAttributes.GEN_AI_PROMPT}.0.content"] == "What is AI?"
-
-    assert span.attributes[GenAIAttributes.GEN_AI_USAGE_INPUT_TOKENS] is not None
-    assert (
-        span.attributes[GenAIAttributes.GEN_AI_USAGE_OUTPUT_TOKENS]
-        is not None)
-    assert span.attributes[SpanAttributes.LLM_USAGE_TOTAL_TOKENS] is not None
-
-    assert span.attributes[f"{GenAIAttributes.GEN_AI_COMPLETION}.contents"] is not None
-    assert len(span.attributes[f"{GenAIAttributes.GEN_AI_COMPLETION}.contents"]) > 0
-    assert span.attributes[f"{GenAIAttributes.GEN_AI_COMPLETION}.roles"] is not None
-    assert len(span.attributes[f"{GenAIAttributes.GEN_AI_COMPLETION}.roles"]) > 0
-    assert span.attributes[f"{GenAIAttributes.GEN_AI_COMPLETION}.types"] is not None
-    assert len(span.attributes[f"{GenAIAttributes.GEN_AI_COMPLETION}.types"]) > 0
-=======
-    assert agent_span.attributes["gen_ai.agent.name"] == "testAgent"
-    assert agent_span.attributes["gen_ai.system"] == "openai_agents"
+    assert agent_span.attributes[GenAIAttributes.GEN_AI_AGENT_NAME] == "testAgent"
+    assert agent_span.attributes[GenAIAttributes.GEN_AI_SYSTEM] == "openai_agents"
     assert agent_span.status.status_code == StatusCode.OK
 
     # Agent span should NOT contain LLM parameters
@@ -94,28 +67,27 @@
     assert response_span.attributes["gen_ai.system"] == "openai"
 
     # Test prompts using OpenAI semantic conventions
-    assert response_span.attributes[f"{SpanAttributes.LLM_PROMPTS}.0.role"] == "user"
-    assert response_span.attributes[f"{SpanAttributes.LLM_PROMPTS}.0.content"] == "What is AI?"
+    assert response_span.attributes[f"{GenAIAttributes.GEN_AI_PROMPT}.0.role"] == "user"
+    assert response_span.attributes[f"{GenAIAttributes.GEN_AI_PROMPT}.0.content"] == "What is AI?"
 
     # Test usage tokens
-    assert response_span.attributes[SpanAttributes.LLM_USAGE_PROMPT_TOKENS] is not None
-    assert response_span.attributes[SpanAttributes.LLM_USAGE_COMPLETION_TOKENS] is not None
+    assert response_span.attributes[GenAIAttributes.GEN_AI_USAGE_PROMPT_TOKENS] is not None
+    assert response_span.attributes[GenAIAttributes.GEN_AI_USAGE_COMPLETION_TOKENS] is not None
     assert response_span.attributes[SpanAttributes.LLM_USAGE_TOTAL_TOKENS] is not None
-    assert response_span.attributes[SpanAttributes.LLM_USAGE_PROMPT_TOKENS] > 0
-    assert response_span.attributes[SpanAttributes.LLM_USAGE_COMPLETION_TOKENS] > 0
+    assert response_span.attributes[GenAIAttributes.GEN_AI_USAGE_PROMPT_TOKENS] > 0
+    assert response_span.attributes[GenAIAttributes.GEN_AI_USAGE_COMPLETION_TOKENS] > 0
     assert response_span.attributes[SpanAttributes.LLM_USAGE_TOTAL_TOKENS] > 0
 
     # Test completions using OpenAI semantic conventions
-    assert response_span.attributes[f"{SpanAttributes.LLM_COMPLETIONS}.0.content"] is not None
-    assert len(response_span.attributes[f"{SpanAttributes.LLM_COMPLETIONS}.0.content"]) > 0
-    assert response_span.attributes[f"{SpanAttributes.LLM_COMPLETIONS}.0.role"] is not None
+    assert response_span.attributes[f"{GenAIAttributes.GEN_AI_COMPLETION}.0.content"] is not None
+    assert len(response_span.attributes[f"{GenAIAttributes.GEN_AI_COMPLETION}.0.content"]) > 0
+    assert response_span.attributes[f"{GenAIAttributes.GEN_AI_COMPLETION}.0.role"] is not None
 
     # Test model settings are in the response span
     assert response_span.attributes["gen_ai.request.temperature"] == 0.3
     assert response_span.attributes["gen_ai.request.max_tokens"] == 1024
     assert response_span.attributes["gen_ai.request.top_p"] == 0.2
     assert response_span.attributes["gen_ai.request.model"] is not None
->>>>>>> 335bc2e2
 
     # Test proper duration (should be > 0)
     duration_ms = (response_span.end_time - response_span.start_time) / 1_000_000
@@ -158,24 +130,15 @@
     )
     assert tool_span.kind == tool_span.kind.INTERNAL
 
-<<<<<<< HEAD
     assert tool_span.attributes[f"{GenAIAttributes.GEN_AI_COMPLETION}.tool.name"] == "get_weather"
     assert tool_span.attributes[f"{GenAIAttributes.GEN_AI_COMPLETION}.tool.type"] == "FunctionTool"
-    assert (
-        tool_span.attributes[f"{GenAIAttributes.GEN_AI_COMPLETION}.tool.description"]
-        == "Gets the current weather for a specified city."
-    )
-=======
-    assert tool_span.attributes[f"{GEN_AI_COMPLETION}.tool.name"] == "get_weather"
-    assert tool_span.attributes[f"{GEN_AI_COMPLETION}.tool.type"] == "FunctionTool"
 
     # Tool description is optional - only test if present
-    if f"{GEN_AI_COMPLETION}.tool.description" in tool_span.attributes:
+    if f"{GenAIAttributes.GEN_AI_COMPLETION}.tool.description" in tool_span.attributes:
         assert (
-            tool_span.attributes[f"{GEN_AI_COMPLETION}.tool.description"]
+            tool_span.attributes[f"{GenAIAttributes.GEN_AI_COMPLETION}.tool.description"]
             == "Gets the current weather for a specified city."
         )
->>>>>>> 335bc2e2
 
     assert tool_span.attributes[f"{GenAIAttributes.GEN_AI_COMPLETION}.tool.strict_json_schema"] is True
 
@@ -202,21 +165,6 @@
         agent_span.attributes[SpanAttributes.TRACELOOP_SPAN_KIND]
         == TraceloopSpanKindValues.AGENT.value
     )
-<<<<<<< HEAD
-    assert (
-        tool_span.attributes[SpanAttributes.TRACELOOP_SPAN_KIND]
-        == TraceloopSpanKindValues.TOOL.value
-    )
-    assert tool_span.kind == tool_span.kind.INTERNAL
-
-    assert tool_span.attributes[f"{GenAIAttributes.GEN_AI_COMPLETION}.tool.type"] == "WebSearchTool"
-    assert (
-        tool_span.attributes[f"{GenAIAttributes.GEN_AI_COMPLETION}.tool.search_context_size"]
-        is not None
-    )
-    assert f"{GenAIAttributes.GEN_AI_COMPLETION}.tool.user_location" not in tool_span.attributes
-=======
->>>>>>> 335bc2e2
 
     # WebSearchTool attributes should be on the agent span or response span
     # For now, just verify the agent span works correctly
@@ -351,42 +299,6 @@
     assert workflow_span.status.status_code == StatusCode.OK
 
 
-<<<<<<< HEAD
-    assert "openai.agent.handoff0" in main_chat_span.attributes
-    handoff_info = json.loads(main_chat_span.attributes["openai.agent.handoff0"])
-    assert handoff_info["name"] == "Recipe Editor Agent"
-
-    recipe_editor_span = recipe_editor_spans[0]
-    assert recipe_editor_span.attributes["gen_ai.agent.name"] == "Recipe Editor Agent"
-    assert (
-        recipe_editor_span.attributes[SpanAttributes.TRACELOOP_SPAN_KIND]
-        == TraceloopSpanKindValues.AGENT.value
-    )
-
-    assert "traceloop.entity.input" in recipe_editor_span.attributes
-    assert "traceloop.entity.output" in recipe_editor_span.attributes
-
-    # Validate that input and output are valid JSON
-    recipe_editor_input = json.loads(
-        recipe_editor_span.attributes["traceloop.entity.input"]
-    )
-    recipe_editor_output = json.loads(
-        recipe_editor_span.attributes["traceloop.entity.output"]
-    )
-    assert isinstance(recipe_editor_input, dict)
-    assert isinstance(recipe_editor_output, dict)
-
-    assert (
-        search_tool_span.attributes[SpanAttributes.TRACELOOP_SPAN_KIND]
-        == TraceloopSpanKindValues.TOOL.value
-    )
-    assert (
-        search_tool_span.attributes[f"{GenAIAttributes.GEN_AI_COMPLETION}.tool.name"]
-        == "search_recipes"
-    )
-    assert (
-        search_tool_span.attributes[f"{GenAIAttributes.GEN_AI_COMPLETION}.tool.type"] == "FunctionTool"
-=======
 @pytest.mark.vcr
 @pytest.mark.asyncio
 async def test_music_composer_handoff_hierarchy(exporter):
@@ -410,7 +322,6 @@
         ),
         model="gpt-4o",
         tools=[compose_music],
->>>>>>> 335bc2e2
     )
 
     # Create conductor agent that can hand off to composer
@@ -423,19 +334,6 @@
         model="gpt-4o",
         handoffs=[composer_agent],
     )
-<<<<<<< HEAD
-    assert (
-        modify_tool_span.attributes[f"{GenAIAttributes.GEN_AI_COMPLETION}.tool.name"]
-        == "plan_and_apply_recipe_modifications"
-    )
-    assert (
-        modify_tool_span.attributes[f"{GenAIAttributes.GEN_AI_COMPLETION}.tool.type"] == "FunctionTool"
-    )
-
-    assert "traceloop.entity.input" in modify_tool_span.attributes
-    assert "traceloop.entity.output" in modify_tool_span.attributes
-=======
->>>>>>> 335bc2e2
 
     # Test the handoff workflow
     query = "Can you create a new symphony in D major?"
