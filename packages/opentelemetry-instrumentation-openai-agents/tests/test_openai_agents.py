import pytest
import json
from unittest.mock import MagicMock
from opentelemetry.instrumentation.openai_agents import (
    OpenAIAgentsInstrumentor,
)
from agents import Runner
from opentelemetry.trace import StatusCode
from opentelemetry.semconv_ai import (
    SpanAttributes,
    TraceloopSpanKindValues,
    Meters,
)
from opentelemetry.semconv._incubating.attributes.gen_ai_attributes import (
    GEN_AI_COMPLETION,
)


@pytest.fixture
def mock_instrumentor():
    instrumentor = OpenAIAgentsInstrumentor()
    instrumentor.instrument = MagicMock()
    instrumentor.uninstrument = MagicMock()
    return instrumentor


@pytest.mark.vcr
def test_agent_spans(exporter, test_agent):
    query = "What is AI?"
    Runner.run_sync(
        test_agent,
        query,
    )
    spans = exporter.get_finished_spans()

    span = spans[0]

    assert span.name == "testAgent.agent"
    assert span.kind == span.kind.CLIENT
<<<<<<< HEAD
    assert span.attributes[SpanAttributes.GEN_AI_SYSTEM] == "openai"
    assert span.attributes[SpanAttributes.GEN_AI_REQUEST_MODEL] == "gpt-4.1"
=======
>>>>>>> a7509447
    assert (
        span.attributes[SpanAttributes.TRACELOOP_SPAN_KIND]
        == TraceloopSpanKindValues.AGENT.value
    )
    assert span.attributes[SpanAttributes.GEN_AI_REQUEST_TEMPERATURE] == 0.3
    assert span.attributes[SpanAttributes.GEN_AI_REQUEST_MAX_TOKENS] == 1024
    assert span.attributes[SpanAttributes.GEN_AI_REQUEST_TOP_P] == 0.2
    assert span.attributes["openai.agent.model.frequency_penalty"] == 1.3
    assert span.attributes["gen_ai.agent.name"] == "testAgent"
    assert (
        span.attributes["gen_ai.agent.description"]
        == "You are a helpful assistant that answers all questions"
    )

<<<<<<< HEAD
    assert span.attributes[f"{SpanAttributes.GEN_AI_PROMPT}.0.role"] == "user"
    assert (
        span.attributes[f"{SpanAttributes.GEN_AI_PROMPT}.0.content"]
        == "What is AI?")
=======
    assert span.attributes[f"{SpanAttributes.LLM_PROMPTS}.0.role"] == "user"
    assert span.attributes[f"{SpanAttributes.LLM_PROMPTS}.0.content"] == "What is AI?"
>>>>>>> a7509447

    assert span.attributes[SpanAttributes.LLM_USAGE_PROMPT_TOKENS] is not None
    assert span.attributes[SpanAttributes.LLM_USAGE_COMPLETION_TOKENS] is not None
    assert span.attributes[SpanAttributes.LLM_USAGE_TOTAL_TOKENS] is not None

<<<<<<< HEAD
    assert (
        span.attributes[f"{SpanAttributes.GEN_AI_COMPLETION}.contents"]
        is not None
    )
    assert (
        len(span.attributes[f"{SpanAttributes.GEN_AI_COMPLETION}.contents"]) > 0
    )
    assert (
        span.attributes[f"{SpanAttributes.GEN_AI_COMPLETION}.roles"]
        is not None
    )
    assert (
        len(span.attributes[f"{SpanAttributes.GEN_AI_COMPLETION}.roles"]) > 0
    )
    assert (
        span.attributes[f"{SpanAttributes.GEN_AI_COMPLETION}.types"]
        is not None
    )
    assert (
        len(span.attributes[f"{SpanAttributes.GEN_AI_COMPLETION}.types"]) > 0
    )
=======
    assert span.attributes[f"{SpanAttributes.LLM_COMPLETIONS}.contents"] is not None
    assert len(span.attributes[f"{SpanAttributes.LLM_COMPLETIONS}.contents"]) > 0
    assert span.attributes[f"{SpanAttributes.LLM_COMPLETIONS}.roles"] is not None
    assert len(span.attributes[f"{SpanAttributes.LLM_COMPLETIONS}.roles"]) > 0
    assert span.attributes[f"{SpanAttributes.LLM_COMPLETIONS}.types"] is not None
    assert len(span.attributes[f"{SpanAttributes.LLM_COMPLETIONS}.types"]) > 0
>>>>>>> a7509447

    assert span.status.status_code == StatusCode.OK


@pytest.mark.vcr
def test_agent_with_function_tool_spans(exporter, function_tool_agent):
    query = "What is the weather in London?"
    Runner.run_sync(
        function_tool_agent,
        query,
    )
    spans = exporter.get_finished_spans()

    assert len(spans) == 3

    agent_span = next(s for s in spans if s.name == "WeatherAgent.agent")
    tool_span = next(s for s in spans if s.name == "get_weather.tool")

    assert (
        agent_span.attributes[SpanAttributes.TRACELOOP_SPAN_KIND]
        == TraceloopSpanKindValues.AGENT.value
    )
    assert (
        tool_span.attributes[SpanAttributes.TRACELOOP_SPAN_KIND]
        == TraceloopSpanKindValues.TOOL.value
    )
    assert tool_span.kind == tool_span.kind.INTERNAL

    assert tool_span.attributes[f"{GEN_AI_COMPLETION}.tool.name"] == "get_weather"
    assert tool_span.attributes[f"{GEN_AI_COMPLETION}.tool.type"] == "FunctionTool"
    assert (
        tool_span.attributes[f"{GEN_AI_COMPLETION}.tool.description"]
        == "Gets the current weather for a specified city."
    )

    assert tool_span.attributes[f"{GEN_AI_COMPLETION}.tool.strict_json_schema"] is True

    assert agent_span.status.status_code == StatusCode.OK
    assert tool_span.status.status_code == StatusCode.OK


@pytest.mark.vcr
def test_agent_with_web_search_tool_spans(exporter, web_search_tool_agent):
    query = "Search for latest news on AI."
    Runner.run_sync(
        web_search_tool_agent,
        query,
    )
    spans = exporter.get_finished_spans()

    assert len(spans) == 2

    agent_span = next(s for s in spans if s.name == "SearchAgent.agent")
    tool_span = next(s for s in spans if s.name == "WebSearchTool.tool")

    assert (
        agent_span.attributes[SpanAttributes.TRACELOOP_SPAN_KIND]
        == TraceloopSpanKindValues.AGENT.value
    )
    assert (
        tool_span.attributes[SpanAttributes.TRACELOOP_SPAN_KIND]
        == TraceloopSpanKindValues.TOOL.value
    )
    assert tool_span.kind == tool_span.kind.INTERNAL

    assert tool_span.attributes[f"{GEN_AI_COMPLETION}.tool.type"] == "WebSearchTool"
    assert (
        tool_span.attributes[f"{GEN_AI_COMPLETION}.tool.search_context_size"]
        is not None
    )
    assert f"{GEN_AI_COMPLETION}.tool.user_location" not in tool_span.attributes

    assert agent_span.status.status_code == StatusCode.OK
    assert tool_span.status.status_code == StatusCode.OK


@pytest.mark.vcr
def test_agent_with_handoff_spans(exporter, handoff_agent):

    query = "Please handle this task by delegating to another agent."
    Runner.run_sync(
        handoff_agent,
        query,
    )
    spans = exporter.get_finished_spans()

    assert len(spans) >= 1
    triage_agent_span = next(s for s in spans if s.name == "TriageAgent.agent")

    assert triage_agent_span.attributes["openai.agent.handoff0"] is not None
    handoff0_info = json.loads(triage_agent_span.attributes["openai.agent.handoff0"])
    assert handoff0_info["name"] == "AgentA"
    assert handoff0_info["instructions"] == "Agent A does something."

    assert triage_agent_span.attributes["openai.agent.handoff1"] is not None
    handoff1_info = json.loads(triage_agent_span.attributes["openai.agent.handoff1"])
    assert handoff1_info["name"] == "AgentB"
    assert handoff1_info["instructions"] == "Agent B does something else."

    assert triage_agent_span.status.status_code == StatusCode.OK


@pytest.mark.vcr
def test_generate_metrics(metrics_test_context, test_agent):

    provider, reader = metrics_test_context

    query = "What is AI?"
    Runner.run_sync(
        test_agent,
        query,
    )
    metrics_data = reader.get_metrics_data()
    resource_metrics = metrics_data.resource_metrics

    assert len(resource_metrics) > 0

    found_token_metric = False
    found_duration_metric = False

    for rm in resource_metrics:
        for sm in rm.scope_metrics:
            for metric in sm.metrics:

                if metric.name == Meters.LLM_TOKEN_USAGE:
                    found_token_metric = True
                    for data_point in metric.data.data_points:
<<<<<<< HEAD
                        assert (
                            (
                                data_point.attributes[
                                    SpanAttributes.GEN_AI_TOKEN_TYPE
                                ]
                                in [
                                    "output",
                                    "input",
                                ]
                            )
                        )
=======
                        assert data_point.attributes[SpanAttributes.LLM_TOKEN_TYPE] in [
                            "output",
                            "input",
                        ]
>>>>>>> a7509447
                        assert data_point.count > 0
                        assert data_point.sum > 0

                if metric.name == Meters.LLM_OPERATION_DURATION:
                    found_duration_metric = True
                    assert any(
                        data_point.count > 0 for data_point in metric.data.data_points
                    )
                    assert any(
                        data_point.sum > 0 for data_point in metric.data.data_points
                    )
<<<<<<< HEAD
                assert (
                    metric.data.data_points[0].attributes[
                        SpanAttributes.GEN_AI_SYSTEM
                    ]
                    == "openai"
                )
                assert (
                    metric.data.data_points[0].attributes[
                        SpanAttributes.GEN_AI_RESPONSE_MODEL
                    ]
                    == "gpt-4.1"
                )
=======
>>>>>>> a7509447

        assert found_token_metric is True
        assert found_duration_metric is True


@pytest.mark.vcr
@pytest.mark.asyncio
async def test_recipe_workflow_agent_handoffs_with_function_tools(
    exporter, recipe_workflow_agents
):
    """Test agent handoffs with function tools matching the recipe management example."""

    main_chat_agent, recipe_editor_agent = recipe_workflow_agents

    query = "Can you edit the carbonara recipe to be vegetarian?"

    messages = [{"role": "user", "content": query}]
    main_runner = Runner().run_streamed(starting_agent=main_chat_agent, input=messages)

    handoff_info = None
    async for event in main_runner.stream_events():
        if event.type == "run_item_stream_event" and event.name == "handoff_occurred":
            handoff_info = event.item.raw_item

    if handoff_info and "recipe" in str(handoff_info).lower():
        recipe_messages = [{"role": "user", "content": query}]
        recipe_runner = Runner().run_streamed(
            starting_agent=recipe_editor_agent, input=recipe_messages
        )
        async for _ in recipe_runner.stream_events():
            pass

    spans = exporter.get_finished_spans()
    non_rest_spans = [span for span in spans if not span.name.endswith("v1/responses")]
    span_names = [span.name for span in non_rest_spans]

    assert span_names.count("Main Chat Agent.agent") == 1
    assert span_names.count("Recipe Editor Agent.agent") == 3
    assert span_names.count("search_recipes.tool") == 1
    assert span_names.count("plan_and_apply_recipe_modifications.tool") == 1

    assert "Main Chat Agent.agent" in span_names
    assert "Recipe Editor Agent.agent" in span_names

    assert "search_recipes.tool" in span_names
    assert "plan_and_apply_recipe_modifications.tool" in span_names

    main_chat_span = next(
        s for s in non_rest_spans if s.name == "Main Chat Agent.agent"
    )
    recipe_editor_spans = [
        s for s in non_rest_spans if s.name == "Recipe Editor Agent.agent"
    ]
    search_tool_span = next(
        s for s in non_rest_spans if s.name == "search_recipes.tool"
    )
    modify_tool_span = next(
        s
        for s in non_rest_spans
        if s.name == "plan_and_apply_recipe_modifications.tool"
    )

    assert main_chat_span.attributes["gen_ai.agent.name"] == "Main Chat Agent"
    assert (
        main_chat_span.attributes[SpanAttributes.TRACELOOP_SPAN_KIND]
        == TraceloopSpanKindValues.AGENT.value
    )

    assert "traceloop.entity.input" in main_chat_span.attributes
    assert "traceloop.entity.output" in main_chat_span.attributes

    # Validate that input and output are valid JSON
    main_chat_input = json.loads(main_chat_span.attributes["traceloop.entity.input"])
    main_chat_output = json.loads(main_chat_span.attributes["traceloop.entity.output"])
    assert isinstance(main_chat_input, dict)
    assert isinstance(main_chat_output, dict)

    assert "openai.agent.handoff0" in main_chat_span.attributes
    handoff_info = json.loads(main_chat_span.attributes["openai.agent.handoff0"])
    assert handoff_info["name"] == "Recipe Editor Agent"

    recipe_editor_span = recipe_editor_spans[0]
    assert recipe_editor_span.attributes["gen_ai.agent.name"] == "Recipe Editor Agent"
    assert (
        recipe_editor_span.attributes[SpanAttributes.TRACELOOP_SPAN_KIND]
        == TraceloopSpanKindValues.AGENT.value
    )

    assert "traceloop.entity.input" in recipe_editor_span.attributes
    assert "traceloop.entity.output" in recipe_editor_span.attributes

    # Validate that input and output are valid JSON
    recipe_editor_input = json.loads(
        recipe_editor_span.attributes["traceloop.entity.input"]
    )
    recipe_editor_output = json.loads(
        recipe_editor_span.attributes["traceloop.entity.output"]
    )
    assert isinstance(recipe_editor_input, dict)
    assert isinstance(recipe_editor_output, dict)

    assert (
        search_tool_span.attributes[SpanAttributes.TRACELOOP_SPAN_KIND]
        == TraceloopSpanKindValues.TOOL.value
    )
    assert (
        search_tool_span.attributes[f"{GEN_AI_COMPLETION}.tool.name"]
        == "search_recipes"
    )
    assert (
        search_tool_span.attributes[f"{GEN_AI_COMPLETION}.tool.type"] == "FunctionTool"
    )

    assert "traceloop.entity.input" in search_tool_span.attributes
    assert "traceloop.entity.output" in search_tool_span.attributes

    assert (
        modify_tool_span.attributes[SpanAttributes.TRACELOOP_SPAN_KIND]
        == TraceloopSpanKindValues.TOOL.value
    )
    assert (
        modify_tool_span.attributes[f"{GEN_AI_COMPLETION}.tool.name"]
        == "plan_and_apply_recipe_modifications"
    )
    assert (
        modify_tool_span.attributes[f"{GEN_AI_COMPLETION}.tool.type"] == "FunctionTool"
    )

    assert "traceloop.entity.input" in modify_tool_span.attributes
    assert "traceloop.entity.output" in modify_tool_span.attributes

    assert main_chat_span.parent is None

    assert search_tool_span.parent is not None
    assert modify_tool_span.parent is not None

    assert main_chat_span.status.status_code == StatusCode.OK
    for span in recipe_editor_spans:
        assert span.status.status_code == StatusCode.OK
    assert search_tool_span.status.status_code == StatusCode.OK
    assert modify_tool_span.status.status_code == StatusCode.OK

    main_trace_id = main_chat_span.get_span_context().trace_id
    all_trace_ids = {main_trace_id}

    for span in recipe_editor_spans:
        span_trace_id = span.get_span_context().trace_id
        assert span_trace_id == main_trace_id
        all_trace_ids.add(span_trace_id)

    assert search_tool_span.get_span_context().trace_id == main_trace_id
    all_trace_ids.add(search_tool_span.get_span_context().trace_id)

    assert modify_tool_span.get_span_context().trace_id == main_trace_id
    all_trace_ids.add(modify_tool_span.get_span_context().trace_id)

    assert len(all_trace_ids) == 1<|MERGE_RESOLUTION|>--- conflicted
+++ resolved
@@ -37,11 +37,6 @@
 
     assert span.name == "testAgent.agent"
     assert span.kind == span.kind.CLIENT
-<<<<<<< HEAD
-    assert span.attributes[SpanAttributes.GEN_AI_SYSTEM] == "openai"
-    assert span.attributes[SpanAttributes.GEN_AI_REQUEST_MODEL] == "gpt-4.1"
-=======
->>>>>>> a7509447
     assert (
         span.attributes[SpanAttributes.TRACELOOP_SPAN_KIND]
         == TraceloopSpanKindValues.AGENT.value
@@ -56,50 +51,19 @@
         == "You are a helpful assistant that answers all questions"
     )
 
-<<<<<<< HEAD
     assert span.attributes[f"{SpanAttributes.GEN_AI_PROMPT}.0.role"] == "user"
-    assert (
-        span.attributes[f"{SpanAttributes.GEN_AI_PROMPT}.0.content"]
-        == "What is AI?")
-=======
-    assert span.attributes[f"{SpanAttributes.LLM_PROMPTS}.0.role"] == "user"
-    assert span.attributes[f"{SpanAttributes.LLM_PROMPTS}.0.content"] == "What is AI?"
->>>>>>> a7509447
+    assert span.attributes[f"{SpanAttributes.GEN_AI_PROMPT}.0.content"] == "What is AI?"
 
     assert span.attributes[SpanAttributes.LLM_USAGE_PROMPT_TOKENS] is not None
     assert span.attributes[SpanAttributes.LLM_USAGE_COMPLETION_TOKENS] is not None
     assert span.attributes[SpanAttributes.LLM_USAGE_TOTAL_TOKENS] is not None
 
-<<<<<<< HEAD
-    assert (
-        span.attributes[f"{SpanAttributes.GEN_AI_COMPLETION}.contents"]
-        is not None
-    )
-    assert (
-        len(span.attributes[f"{SpanAttributes.GEN_AI_COMPLETION}.contents"]) > 0
-    )
-    assert (
-        span.attributes[f"{SpanAttributes.GEN_AI_COMPLETION}.roles"]
-        is not None
-    )
-    assert (
-        len(span.attributes[f"{SpanAttributes.GEN_AI_COMPLETION}.roles"]) > 0
-    )
-    assert (
-        span.attributes[f"{SpanAttributes.GEN_AI_COMPLETION}.types"]
-        is not None
-    )
-    assert (
-        len(span.attributes[f"{SpanAttributes.GEN_AI_COMPLETION}.types"]) > 0
-    )
-=======
-    assert span.attributes[f"{SpanAttributes.LLM_COMPLETIONS}.contents"] is not None
-    assert len(span.attributes[f"{SpanAttributes.LLM_COMPLETIONS}.contents"]) > 0
-    assert span.attributes[f"{SpanAttributes.LLM_COMPLETIONS}.roles"] is not None
-    assert len(span.attributes[f"{SpanAttributes.LLM_COMPLETIONS}.roles"]) > 0
-    assert span.attributes[f"{SpanAttributes.LLM_COMPLETIONS}.types"] is not None
-    assert len(span.attributes[f"{SpanAttributes.LLM_COMPLETIONS}.types"]) > 0
->>>>>>> a7509447
+    assert span.attributes[f"{SpanAttributes.GEN_AI_COMPLETION}.contents"] is not None
+    assert len(span.attributes[f"{SpanAttributes.GEN_AI_COMPLETION}.contents"]) > 0
+    assert span.attributes[f"{SpanAttributes.GEN_AI_COMPLETION}.roles"] is not None
+    assert len(span.attributes[f"{SpanAttributes.GEN_AI_COMPLETION}.roles"]) > 0
+    assert span.attributes[f"{SpanAttributes.GEN_AI_COMPLETION}.types"] is not None
+    assert len(span.attributes[f"{SpanAttributes.GEN_AI_COMPLETION}.types"]) > 0
 
     assert span.status.status_code == StatusCode.OK
 
@@ -227,24 +191,10 @@
                 if metric.name == Meters.LLM_TOKEN_USAGE:
                     found_token_metric = True
                     for data_point in metric.data.data_points:
-<<<<<<< HEAD
-                        assert (
-                            (
-                                data_point.attributes[
-                                    SpanAttributes.GEN_AI_TOKEN_TYPE
-                                ]
-                                in [
-                                    "output",
-                                    "input",
-                                ]
-                            )
-                        )
-=======
-                        assert data_point.attributes[SpanAttributes.LLM_TOKEN_TYPE] in [
+                        assert data_point.attributes[SpanAttributes.GEN_AI_TOKEN_TYPE] in [
                             "output",
                             "input",
                         ]
->>>>>>> a7509447
                         assert data_point.count > 0
                         assert data_point.sum > 0
 
@@ -256,21 +206,6 @@
                     assert any(
                         data_point.sum > 0 for data_point in metric.data.data_points
                     )
-<<<<<<< HEAD
-                assert (
-                    metric.data.data_points[0].attributes[
-                        SpanAttributes.GEN_AI_SYSTEM
-                    ]
-                    == "openai"
-                )
-                assert (
-                    metric.data.data_points[0].attributes[
-                        SpanAttributes.GEN_AI_RESPONSE_MODEL
-                    ]
-                    == "gpt-4.1"
-                )
-=======
->>>>>>> a7509447
 
         assert found_token_metric is True
         assert found_duration_metric is True
