import pytest
import json
from unittest.mock import MagicMock
from opentelemetry.instrumentation.openai_agents import (
    OpenAIAgentsInstrumentor,
)
from agents import Runner
from opentelemetry.trace import StatusCode
from opentelemetry.semconv_ai import (
    SpanAttributes,
    TraceloopSpanKindValues,
    Meters,
)
from opentelemetry.semconv._incubating.attributes.gen_ai_attributes import (
    GEN_AI_COMPLETION,
)


@pytest.fixture
def mock_instrumentor():
    instrumentor = OpenAIAgentsInstrumentor()
    instrumentor.instrument = MagicMock()
    instrumentor.uninstrument = MagicMock()
    return instrumentor


@pytest.mark.vcr
def test_agent_spans(exporter, test_agent):
    query = "What is AI?"
    Runner.run_sync(
        test_agent,
        query,
    )
    spans = exporter.get_finished_spans()

    span = spans[0]

    assert span.name == "testAgent.agent"
    assert span.kind == span.kind.CLIENT
    assert (
        span.attributes[SpanAttributes.TRACELOOP_SPAN_KIND]
        == TraceloopSpanKindValues.AGENT.value
    )
    assert span.attributes[SpanAttributes.GEN_AI_REQUEST_TEMPERATURE] == 0.3
    assert span.attributes[SpanAttributes.GEN_AI_REQUEST_MAX_TOKENS] == 1024
    assert span.attributes[SpanAttributes.GEN_AI_REQUEST_TOP_P] == 0.2
    assert span.attributes["openai.agent.model.frequency_penalty"] == 1.3
    assert span.attributes["gen_ai.agent.name"] == "testAgent"
    assert (
        span.attributes["gen_ai.agent.description"]
        == "You are a helpful assistant that answers all questions"
    )

    assert span.attributes[f"{SpanAttributes.GEN_AI_PROMPT}.0.role"] == "user"
    assert span.attributes[f"{SpanAttributes.GEN_AI_PROMPT}.0.content"] == "What is AI?"

    assert span.attributes[SpanAttributes.LLM_USAGE_PROMPT_TOKENS] is not None
<<<<<<< HEAD
    assert (
        span.attributes[SpanAttributes.GEN_AI_USAGE_OUTPUT_TOKENS]
        is not None)
=======
    assert span.attributes[SpanAttributes.LLM_USAGE_COMPLETION_TOKENS] is not None
>>>>>>> 01b6fc1f
    assert span.attributes[SpanAttributes.LLM_USAGE_TOTAL_TOKENS] is not None

    assert span.attributes[f"{SpanAttributes.GEN_AI_COMPLETION}.contents"] is not None
    assert len(span.attributes[f"{SpanAttributes.GEN_AI_COMPLETION}.contents"]) > 0
    assert span.attributes[f"{SpanAttributes.GEN_AI_COMPLETION}.roles"] is not None
    assert len(span.attributes[f"{SpanAttributes.GEN_AI_COMPLETION}.roles"]) > 0
    assert span.attributes[f"{SpanAttributes.GEN_AI_COMPLETION}.types"] is not None
    assert len(span.attributes[f"{SpanAttributes.GEN_AI_COMPLETION}.types"]) > 0

    assert span.status.status_code == StatusCode.OK


@pytest.mark.vcr
def test_agent_with_function_tool_spans(exporter, function_tool_agent):
    query = "What is the weather in London?"
    Runner.run_sync(
        function_tool_agent,
        query,
    )
    spans = exporter.get_finished_spans()

    assert len(spans) == 3

    agent_span = next(s for s in spans if s.name == "WeatherAgent.agent")
    tool_span = next(s for s in spans if s.name == "get_weather.tool")

    assert (
        agent_span.attributes[SpanAttributes.TRACELOOP_SPAN_KIND]
        == TraceloopSpanKindValues.AGENT.value
    )
    assert (
        tool_span.attributes[SpanAttributes.TRACELOOP_SPAN_KIND]
        == TraceloopSpanKindValues.TOOL.value
    )
    assert tool_span.kind == tool_span.kind.INTERNAL

    assert tool_span.attributes[f"{GEN_AI_COMPLETION}.tool.name"] == "get_weather"
    assert tool_span.attributes[f"{GEN_AI_COMPLETION}.tool.type"] == "FunctionTool"
    assert (
        tool_span.attributes[f"{GEN_AI_COMPLETION}.tool.description"]
        == "Gets the current weather for a specified city."
    )

    assert tool_span.attributes[f"{GEN_AI_COMPLETION}.tool.strict_json_schema"] is True

    assert agent_span.status.status_code == StatusCode.OK
    assert tool_span.status.status_code == StatusCode.OK


@pytest.mark.vcr
def test_agent_with_web_search_tool_spans(exporter, web_search_tool_agent):
    query = "Search for latest news on AI."
    Runner.run_sync(
        web_search_tool_agent,
        query,
    )
    spans = exporter.get_finished_spans()

    assert len(spans) == 2

    agent_span = next(s for s in spans if s.name == "SearchAgent.agent")
    tool_span = next(s for s in spans if s.name == "WebSearchTool.tool")

    assert (
        agent_span.attributes[SpanAttributes.TRACELOOP_SPAN_KIND]
        == TraceloopSpanKindValues.AGENT.value
    )
    assert (
        tool_span.attributes[SpanAttributes.TRACELOOP_SPAN_KIND]
        == TraceloopSpanKindValues.TOOL.value
    )
    assert tool_span.kind == tool_span.kind.INTERNAL

    assert tool_span.attributes[f"{GEN_AI_COMPLETION}.tool.type"] == "WebSearchTool"
    assert (
        tool_span.attributes[f"{GEN_AI_COMPLETION}.tool.search_context_size"]
        is not None
    )
    assert f"{GEN_AI_COMPLETION}.tool.user_location" not in tool_span.attributes

    assert agent_span.status.status_code == StatusCode.OK
    assert tool_span.status.status_code == StatusCode.OK


@pytest.mark.vcr
def test_agent_with_handoff_spans(exporter, handoff_agent):

    query = "Please handle this task by delegating to another agent."
    Runner.run_sync(
        handoff_agent,
        query,
    )
    spans = exporter.get_finished_spans()

    assert len(spans) >= 1
    triage_agent_span = next(s for s in spans if s.name == "TriageAgent.agent")

    assert triage_agent_span.attributes["openai.agent.handoff0"] is not None
    handoff0_info = json.loads(triage_agent_span.attributes["openai.agent.handoff0"])
    assert handoff0_info["name"] == "AgentA"
    assert handoff0_info["instructions"] == "Agent A does something."

    assert triage_agent_span.attributes["openai.agent.handoff1"] is not None
    handoff1_info = json.loads(triage_agent_span.attributes["openai.agent.handoff1"])
    assert handoff1_info["name"] == "AgentB"
    assert handoff1_info["instructions"] == "Agent B does something else."

    assert triage_agent_span.status.status_code == StatusCode.OK


@pytest.mark.vcr
def test_generate_metrics(metrics_test_context, test_agent):

    provider, reader = metrics_test_context

    query = "What is AI?"
    Runner.run_sync(
        test_agent,
        query,
    )
    metrics_data = reader.get_metrics_data()
    resource_metrics = metrics_data.resource_metrics

    assert len(resource_metrics) > 0

    found_token_metric = False
    found_duration_metric = False

    for rm in resource_metrics:
        for sm in rm.scope_metrics:
            for metric in sm.metrics:

                if metric.name == Meters.LLM_TOKEN_USAGE:
                    found_token_metric = True
                    for data_point in metric.data.data_points:
                        assert data_point.attributes[SpanAttributes.GEN_AI_TOKEN_TYPE] in [
                            "output",
                            "input",
                        ]
                        assert data_point.count > 0
                        assert data_point.sum > 0

                if metric.name == Meters.LLM_OPERATION_DURATION:
                    found_duration_metric = True
                    assert any(
                        data_point.count > 0 for data_point in metric.data.data_points
                    )
                    assert any(
                        data_point.sum > 0 for data_point in metric.data.data_points
                    )

        assert found_token_metric is True
        assert found_duration_metric is True


@pytest.mark.vcr
@pytest.mark.asyncio
async def test_recipe_workflow_agent_handoffs_with_function_tools(
    exporter, recipe_workflow_agents
):
    """Test agent handoffs with function tools matching the recipe management example."""

    main_chat_agent, recipe_editor_agent = recipe_workflow_agents

    query = "Can you edit the carbonara recipe to be vegetarian?"

    messages = [{"role": "user", "content": query}]
    main_runner = Runner().run_streamed(starting_agent=main_chat_agent, input=messages)

    handoff_info = None
    async for event in main_runner.stream_events():
        if event.type == "run_item_stream_event" and event.name == "handoff_occurred":
            handoff_info = event.item.raw_item

    if handoff_info and "recipe" in str(handoff_info).lower():
        recipe_messages = [{"role": "user", "content": query}]
        recipe_runner = Runner().run_streamed(
            starting_agent=recipe_editor_agent, input=recipe_messages
        )
        async for _ in recipe_runner.stream_events():
            pass

    spans = exporter.get_finished_spans()
    non_rest_spans = [span for span in spans if not span.name.endswith("v1/responses")]
    span_names = [span.name for span in non_rest_spans]

    assert span_names.count("Main Chat Agent.agent") == 1
    assert span_names.count("Recipe Editor Agent.agent") == 3
    assert span_names.count("search_recipes.tool") == 1
    assert span_names.count("plan_and_apply_recipe_modifications.tool") == 1

    assert "Main Chat Agent.agent" in span_names
    assert "Recipe Editor Agent.agent" in span_names

    assert "search_recipes.tool" in span_names
    assert "plan_and_apply_recipe_modifications.tool" in span_names

    main_chat_span = next(
        s for s in non_rest_spans if s.name == "Main Chat Agent.agent"
    )
    recipe_editor_spans = [
        s for s in non_rest_spans if s.name == "Recipe Editor Agent.agent"
    ]
    search_tool_span = next(
        s for s in non_rest_spans if s.name == "search_recipes.tool"
    )
    modify_tool_span = next(
        s
        for s in non_rest_spans
        if s.name == "plan_and_apply_recipe_modifications.tool"
    )

    assert main_chat_span.attributes["gen_ai.agent.name"] == "Main Chat Agent"
    assert (
        main_chat_span.attributes[SpanAttributes.TRACELOOP_SPAN_KIND]
        == TraceloopSpanKindValues.AGENT.value
    )

    assert "traceloop.entity.input" in main_chat_span.attributes
    assert "traceloop.entity.output" in main_chat_span.attributes

    # Validate that input and output are valid JSON
    main_chat_input = json.loads(main_chat_span.attributes["traceloop.entity.input"])
    main_chat_output = json.loads(main_chat_span.attributes["traceloop.entity.output"])
    assert isinstance(main_chat_input, dict)
    assert isinstance(main_chat_output, dict)

    assert "openai.agent.handoff0" in main_chat_span.attributes
    handoff_info = json.loads(main_chat_span.attributes["openai.agent.handoff0"])
    assert handoff_info["name"] == "Recipe Editor Agent"

    recipe_editor_span = recipe_editor_spans[0]
    assert recipe_editor_span.attributes["gen_ai.agent.name"] == "Recipe Editor Agent"
    assert (
        recipe_editor_span.attributes[SpanAttributes.TRACELOOP_SPAN_KIND]
        == TraceloopSpanKindValues.AGENT.value
    )

    assert "traceloop.entity.input" in recipe_editor_span.attributes
    assert "traceloop.entity.output" in recipe_editor_span.attributes

    # Validate that input and output are valid JSON
    recipe_editor_input = json.loads(
        recipe_editor_span.attributes["traceloop.entity.input"]
    )
    recipe_editor_output = json.loads(
        recipe_editor_span.attributes["traceloop.entity.output"]
    )
    assert isinstance(recipe_editor_input, dict)
    assert isinstance(recipe_editor_output, dict)

    assert (
        search_tool_span.attributes[SpanAttributes.TRACELOOP_SPAN_KIND]
        == TraceloopSpanKindValues.TOOL.value
    )
    assert (
        search_tool_span.attributes[f"{GEN_AI_COMPLETION}.tool.name"]
        == "search_recipes"
    )
    assert (
        search_tool_span.attributes[f"{GEN_AI_COMPLETION}.tool.type"] == "FunctionTool"
    )

    assert "traceloop.entity.input" in search_tool_span.attributes
    assert "traceloop.entity.output" in search_tool_span.attributes

    assert (
        modify_tool_span.attributes[SpanAttributes.TRACELOOP_SPAN_KIND]
        == TraceloopSpanKindValues.TOOL.value
    )
    assert (
        modify_tool_span.attributes[f"{GEN_AI_COMPLETION}.tool.name"]
        == "plan_and_apply_recipe_modifications"
    )
    assert (
        modify_tool_span.attributes[f"{GEN_AI_COMPLETION}.tool.type"] == "FunctionTool"
    )

    assert "traceloop.entity.input" in modify_tool_span.attributes
    assert "traceloop.entity.output" in modify_tool_span.attributes

    assert main_chat_span.parent is None

    assert search_tool_span.parent is not None
    assert modify_tool_span.parent is not None

    assert main_chat_span.status.status_code == StatusCode.OK
    for span in recipe_editor_spans:
        assert span.status.status_code == StatusCode.OK
    assert search_tool_span.status.status_code == StatusCode.OK
    assert modify_tool_span.status.status_code == StatusCode.OK

    main_trace_id = main_chat_span.get_span_context().trace_id
    all_trace_ids = {main_trace_id}

    for span in recipe_editor_spans:
        span_trace_id = span.get_span_context().trace_id
        assert span_trace_id == main_trace_id
        all_trace_ids.add(span_trace_id)

    assert search_tool_span.get_span_context().trace_id == main_trace_id
    all_trace_ids.add(search_tool_span.get_span_context().trace_id)

    assert modify_tool_span.get_span_context().trace_id == main_trace_id
    all_trace_ids.add(modify_tool_span.get_span_context().trace_id)

    assert len(all_trace_ids) == 1<|MERGE_RESOLUTION|>--- conflicted
+++ resolved
@@ -54,14 +54,10 @@
     assert span.attributes[f"{SpanAttributes.GEN_AI_PROMPT}.0.role"] == "user"
     assert span.attributes[f"{SpanAttributes.GEN_AI_PROMPT}.0.content"] == "What is AI?"
 
-    assert span.attributes[SpanAttributes.LLM_USAGE_PROMPT_TOKENS] is not None
-<<<<<<< HEAD
+    assert span.attributes[SpanAttributes.GEN_AI_USAGE_INPUT_TOKENS] is not None
     assert (
         span.attributes[SpanAttributes.GEN_AI_USAGE_OUTPUT_TOKENS]
         is not None)
-=======
-    assert span.attributes[SpanAttributes.LLM_USAGE_COMPLETION_TOKENS] is not None
->>>>>>> 01b6fc1f
     assert span.attributes[SpanAttributes.LLM_USAGE_TOTAL_TOKENS] is not None
 
     assert span.attributes[f"{SpanAttributes.GEN_AI_COMPLETION}.contents"] is not None
